--- conflicted
+++ resolved
@@ -8,21 +8,12 @@
 
 public class ArmCommands {
 
-  private ArmCommands() {}
-  ;
+  private ArmCommands() {};
 
   public static Command manualArmCommand(ArmSubsystem arm, DoubleSupplier supplier) {
     return Commands.run(
-<<<<<<< HEAD
         () -> {
-          arm.setVoltage(supplier.getAsDouble() * ArmConstants.MANUEL_ARM_MAX_VOLTS);
-        },
+          arm.setVoltage(supplier.getAsDouble() * ArmConstants.MANUAL_ARM_MAX_VOLTS); },
         arm);
-=======
-            () -> {
-              arm.setVoltage(supplier.getAsDouble() * ArmConstants.MANUAL_ARM_MAX_VOLTS);
-            }
-    );
->>>>>>> 9523bcbf
   }
 }