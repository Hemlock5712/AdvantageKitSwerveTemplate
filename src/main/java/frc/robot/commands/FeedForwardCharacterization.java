// Copyright 2021-2024 FRC 6328
// http://github.com/Mechanical-Advantage
//
// This program is free software; you can redistribute it and/or
// modify it under the terms of the GNU General Public License
// version 3 as published by the Free Software Foundation or
// available in the root directory of this project.
//
// This program is distributed in the hope that it will be useful,
// but WITHOUT ANY WARRANTY; without even the implied warranty of
// MERCHANTABILITY or FITNESS FOR A PARTICULAR PURPOSE. See the
// GNU General Public License for more details.

package frc.robot.commands;

import edu.wpi.first.wpilibj.Timer;
import edu.wpi.first.wpilibj.smartdashboard.SmartDashboard;
import edu.wpi.first.wpilibj2.command.Command;
import edu.wpi.first.wpilibj2.command.Subsystem;
import frc.robot.util.PolynomialRegression;
import java.util.LinkedList;
import java.util.List;
import java.util.function.Consumer;
import java.util.function.Supplier;

public class FeedForwardCharacterization extends Command {
  private static final double START_DELAY_SECS = 2.0;
  private static final double RAMP_VOLTS_PER_SEC = 0.1;

  private FeedForwardCharacterizationData data;
  private final Consumer<Double> voltageConsumer;
  private final Supplier<Double> velocitySupplier;

  private final Timer timer = new Timer();

  /** Creates a new FeedForwardCharacterization command. */
  public FeedForwardCharacterization(
      Subsystem subsystem, Consumer<Double> voltageConsumer, Supplier<Double> velocitySupplier) {
    addRequirements(subsystem);
    this.voltageConsumer = voltageConsumer;
    this.velocitySupplier = velocitySupplier;
  }

  // Called when the command is initially scheduled.
  @Override
  public void initialize() {
    data = new FeedForwardCharacterizationData();
    timer.reset();
    timer.start();
  }

  // Called every time the scheduler runs while the command is scheduled.
  @Override
  public void execute() {
    if (timer.get() < START_DELAY_SECS) {
      voltageConsumer.accept(0.0);
    } else {
      double voltage = (timer.get() - START_DELAY_SECS) * RAMP_VOLTS_PER_SEC;
      voltageConsumer.accept(voltage);
      data.add(velocitySupplier.get(), voltage);
    }
  }

  // Called once the command ends or is interrupted.
  @Override
  public void end(boolean interrupted) {
    voltageConsumer.accept(0.0);
    timer.stop();
    data.print();
  }

  // Returns true when the command should end.
  @Override
  public boolean isFinished() {
    return false;
  }

  public static class FeedForwardCharacterizationData {
    private final List<Double> velocityData = new LinkedList<>();
    private final List<Double> voltageData = new LinkedList<>();

    public void add(double velocity, double voltage) {
      if (Math.abs(velocity) > 1E-4) {
        velocityData.add(Math.abs(velocity));
        voltageData.add(Math.abs(voltage));
      }
    }

    public void print() {
      if (velocityData.size() == 0 || voltageData.size() == 0) {
        return;
      }

      PolynomialRegression regression =
          new PolynomialRegression(
              velocityData.stream().mapToDouble(Double::doubleValue).toArray(),
              voltageData.stream().mapToDouble(Double::doubleValue).toArray(),
              1);

      System.out.println("FF Characterization Results:");
      System.out.println("\tCount=" + Integer.toString(velocityData.size()) + "");
      System.out.println(String.format("\tR2=%.5f", regression.R2()));
      System.out.println(String.format("\tkS=%.5f", regression.beta(0)));
      System.out.println(String.format("\tkV=%.5f", regression.beta(1)));
<<<<<<< HEAD
      System.out.println(String.format("\tMax Speed=%.5f", Collections.max(velocityData)));

      SmartDashboard.putNumber("kS", regression.beta(0));
      SmartDashboard.putNumber("kV", regression.beta(1));
=======
>>>>>>> c68fa21d
    }
  }
}<|MERGE_RESOLUTION|>--- conflicted
+++ resolved
@@ -102,13 +102,10 @@
       System.out.println(String.format("\tR2=%.5f", regression.R2()));
       System.out.println(String.format("\tkS=%.5f", regression.beta(0)));
       System.out.println(String.format("\tkV=%.5f", regression.beta(1)));
-<<<<<<< HEAD
       System.out.println(String.format("\tMax Speed=%.5f", Collections.max(velocityData)));
 
       SmartDashboard.putNumber("kS", regression.beta(0));
       SmartDashboard.putNumber("kV", regression.beta(1));
-=======
->>>>>>> c68fa21d
     }
   }
 }