<<<<<<< HEAD
package frc.robot.util;

import edu.wpi.first.math.geometry.Pose2d;
import edu.wpi.first.math.geometry.Rotation2d;
import edu.wpi.first.math.geometry.Translation2d;
import edu.wpi.first.wpilibj.DriverStation;
import edu.wpi.first.wpilibj.DriverStation.Alliance;
import java.util.Optional;

/** Utility functions for flipping from the blue to red alliance. */
public class AllianceFlipUtil {
  /** Flips an x coordinate to the correct side of the field based on the current alliance color. */
  public static double apply(double xCoordinate) {
    if (shouldFlip()) {
      return FieldConstants.fieldLength - xCoordinate;
    } else {
      return xCoordinate;
    }
  }

  /** Flips a translation to the correct side of the field based on the current alliance color. */
  public static Translation2d apply(Translation2d translation) {
    if (shouldFlip()) {
      return new Translation2d(apply(translation.getX()), translation.getY());
    } else {
      return translation;
    }
  }

  /** Flips a rotation based on the current alliance color. */
  public static Rotation2d apply(Rotation2d rotation) {
    if (shouldFlip()) {
      return new Rotation2d(-rotation.getCos(), rotation.getSin());
    } else {
      return rotation;
    }
  }

  /** Flips a pose to the correct side of the field based on the current alliance color. */
  public static Pose2d apply(Pose2d pose) {
    if (shouldFlip()) {
      return new Pose2d(apply(pose.getTranslation()), apply(pose.getRotation()));
    } else {
      return pose;
    }
  }

  public static boolean shouldFlip() {
    Optional<Alliance> optional = DriverStation.getAlliance();
    return optional.isPresent() && optional.get() == Alliance.Red;
  }
}
=======
package frc.robot.util;

import edu.wpi.first.math.geometry.Pose2d;
import edu.wpi.first.math.geometry.Rotation2d;
import edu.wpi.first.math.geometry.Translation2d;
import edu.wpi.first.wpilibj.DriverStation;
import edu.wpi.first.wpilibj.DriverStation.Alliance;
import java.util.Optional;

/** Utility functions for flipping from the blue to red alliance. */
public class AllianceFlipUtil {
  /**
   * Flips an x coordinate to the correct side of the field based on the current alliance color.
   *
   * @param xCoordinate The x coordinate to be flipped.
   * @return The flipped x coordinate.
   */
  public static double apply(double xCoordinate) {
    if (shouldFlip()) {
      return FieldConstants.fieldLength - xCoordinate;
    } else {
      return xCoordinate;
    }
  }

  /**
   * Flips a translation to the correct side of the field based on the current alliance color.
   *
   * @param translation The translation to be flipped.
   * @return The flipped translation.
   */
  public static Translation2d apply(Translation2d translation) {
    if (shouldFlip()) {
      return new Translation2d(apply(translation.getX()), translation.getY());
    } else {
      return translation;
    }
  }

  /**
   * Flips a rotation based on the current alliance color.
   *
   * @param rotation The rotation to be flipped.
   * @return The flipped rotation.
   */
  public static Rotation2d apply(Rotation2d rotation) {
    if (shouldFlip()) {
      return new Rotation2d(-rotation.getCos(), rotation.getSin());
    } else {
      return rotation;
    }
  }

  /**
   * Flips a pose to the correct side of the field based on the current alliance color.
   *
   * @param pose The pose to be flipped.
   * @return The flipped pose.
   */
  public static Pose2d apply(Pose2d pose) {
    if (shouldFlip()) {
      return new Pose2d(apply(pose.getTranslation()), apply(pose.getRotation()));
    } else {
      return pose;
    }
  }

  /**
   * Checks if the alliance color should be flipped.
   *
   * @return True if the alliance color should be flipped, false otherwise.
   */
  public static boolean shouldFlip() {
    Optional<Alliance> optional = DriverStation.getAlliance();
    return optional.isPresent() && optional.get() == Alliance.Red;
  }
}
>>>>>>> 5fdd858c
<|MERGE_RESOLUTION|>--- conflicted
+++ resolved
@@ -1,57 +1,3 @@
-<<<<<<< HEAD
-package frc.robot.util;
-
-import edu.wpi.first.math.geometry.Pose2d;
-import edu.wpi.first.math.geometry.Rotation2d;
-import edu.wpi.first.math.geometry.Translation2d;
-import edu.wpi.first.wpilibj.DriverStation;
-import edu.wpi.first.wpilibj.DriverStation.Alliance;
-import java.util.Optional;
-
-/** Utility functions for flipping from the blue to red alliance. */
-public class AllianceFlipUtil {
-  /** Flips an x coordinate to the correct side of the field based on the current alliance color. */
-  public static double apply(double xCoordinate) {
-    if (shouldFlip()) {
-      return FieldConstants.fieldLength - xCoordinate;
-    } else {
-      return xCoordinate;
-    }
-  }
-
-  /** Flips a translation to the correct side of the field based on the current alliance color. */
-  public static Translation2d apply(Translation2d translation) {
-    if (shouldFlip()) {
-      return new Translation2d(apply(translation.getX()), translation.getY());
-    } else {
-      return translation;
-    }
-  }
-
-  /** Flips a rotation based on the current alliance color. */
-  public static Rotation2d apply(Rotation2d rotation) {
-    if (shouldFlip()) {
-      return new Rotation2d(-rotation.getCos(), rotation.getSin());
-    } else {
-      return rotation;
-    }
-  }
-
-  /** Flips a pose to the correct side of the field based on the current alliance color. */
-  public static Pose2d apply(Pose2d pose) {
-    if (shouldFlip()) {
-      return new Pose2d(apply(pose.getTranslation()), apply(pose.getRotation()));
-    } else {
-      return pose;
-    }
-  }
-
-  public static boolean shouldFlip() {
-    Optional<Alliance> optional = DriverStation.getAlliance();
-    return optional.isPresent() && optional.get() == Alliance.Red;
-  }
-}
-=======
 package frc.robot.util;
 
 import edu.wpi.first.math.geometry.Pose2d;
@@ -128,5 +74,4 @@
     Optional<Alliance> optional = DriverStation.getAlliance();
     return optional.isPresent() && optional.get() == Alliance.Red;
   }
-}
->>>>>>> 5fdd858c
+}