--- conflicted
+++ resolved
@@ -30,7 +30,6 @@
 import edu.wpi.first.wpilibj2.command.sysid.SysIdRoutine;
 import frc.robot.commands.AutoRun;
 import frc.robot.commands.DriveCommands;
-import frc.robot.commands.ShootDistance;
 import frc.robot.commands.ShootPoint;
 import frc.robot.subsystems.drive.Drive;
 import frc.robot.subsystems.drive.DriveController;
@@ -38,20 +37,11 @@
 import frc.robot.subsystems.drive.GyroIONavX2;
 import frc.robot.subsystems.drive.ModuleIO;
 import frc.robot.subsystems.drive.ModuleIOSim;
-<<<<<<< HEAD
 import frc.robot.subsystems.drive.ModuleIOSparkMax;
-=======
-import frc.robot.subsystems.drive.ModuleIOTalonFX;
-import frc.robot.subsystems.flywheel.Flywheel;
-import frc.robot.subsystems.flywheel.FlywheelIO;
-import frc.robot.subsystems.flywheel.FlywheelIOSim;
-import frc.robot.subsystems.flywheel.FlywheelIOTalonFX;
->>>>>>> 393c7b0c
 import frc.robot.subsystems.vision.AprilTagVision;
 import frc.robot.subsystems.vision.AprilTagVisionIO;
 import frc.robot.subsystems.vision.AprilTagVisionIOLimelight;
 import frc.robot.subsystems.vision.AprilTagVisionIOPhotonVisionSIM;
-import frc.robot.util.FieldConstants;
 import org.littletonrobotics.junction.networktables.LoggedDashboardChooser;
 
 /**
@@ -63,10 +53,6 @@
 public class RobotContainer {
   // Subsystems
   private final Drive drive;
-<<<<<<< HEAD
-=======
-  private final Flywheel flywheel;
->>>>>>> 393c7b0c
   private AprilTagVision aprilTagVision;
   private static DriveController driveMode = new DriveController();
 
@@ -91,28 +77,12 @@
             new ModuleIOTalonFX(moduleConfigs[3]));
              */
             new Drive(
-<<<<<<< HEAD
                 new GyroIONavX2(),
                 new ModuleIOSparkMax(moduleConfigs[0]),
                 new ModuleIOSparkMax(moduleConfigs[1]),
                 new ModuleIOSparkMax(moduleConfigs[2]),
                 new ModuleIOSparkMax(moduleConfigs[3]));
 
-=======
-                new GyroIOPigeon2(true),
-                new ModuleIOTalonFX(moduleConfigs[0]),
-                new ModuleIOTalonFX(moduleConfigs[1]),
-                new ModuleIOTalonFX(moduleConfigs[2]),
-                new ModuleIOTalonFX(moduleConfigs[3]));
-        // flywheel = new Flywheel(new FlywheelIOSparkMax());
-        // drive = new Drive(
-        // new GyroIOPigeon2(true),
-        // new ModuleIOTalonFX(0),
-        // new ModuleIOTalonFX(1),
-        // new ModuleIOTalonFX(2),
-        // new ModuleIOTalonFX(3));
-        flywheel = new Flywheel(new FlywheelIOTalonFX());
->>>>>>> 393c7b0c
         aprilTagVision = new AprilTagVision(new AprilTagVisionIOLimelight("limelight"));
         break;
 
@@ -125,7 +95,7 @@
                 new ModuleIOSim(),
                 new ModuleIOSim(),
                 new ModuleIOSim());
-        flywheel = new Flywheel(new FlywheelIOSim());
+        // flywheel = new Flywheel(new FlywheelIOSim());
         aprilTagVision =
             new AprilTagVision(
                 new AprilTagVisionIOPhotonVisionSIM(
@@ -143,7 +113,7 @@
                 new ModuleIO() {},
                 new ModuleIO() {},
                 new ModuleIO() {});
-        flywheel = new Flywheel(new FlywheelIO() {});
+        // flywheel = new Flywheel(new FlywheelIO() {});
         aprilTagVision = new AprilTagVision(new AprilTagVisionIO() {});
 
         break;
@@ -210,18 +180,6 @@
         .b()
         .whileTrue(
             Commands.startEnd(
-<<<<<<< HEAD
-                () -> DriveCommands.setSpeakerMode(drive::getPose),
-                DriveCommands::disableDriveHeading));
-    controller.y().whileTrue(drive.runToAmp());
-    controller
-        .a()
-        .whileTrue(
-            Commands.run(
-                () ->
-                    drive.setAutoStartPose(
-                        new Pose2d(new Translation2d(4, 5), Rotation2d.fromDegrees(0)))));
-=======
                 () -> driveMode.enableHeadingControl(), () -> driveMode.disableHeadingControl()));
 
     controller
@@ -237,13 +195,6 @@
             new ShootPoint(
                 drive, new Pose2d(new Translation2d(2.954, 3.621), Rotation2d.fromRadians(2.617))));
 
-    controller
-        .povUp()
-        .whileTrue(
-            new ShootDistance(
-                drive::getPose, FieldConstants.Speaker.centerSpeakerOpening, flywheel));
-
->>>>>>> 393c7b0c
     // controller
     //     .b()
     //     .onTrue(
