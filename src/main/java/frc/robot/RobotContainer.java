// Copyright 2021-2024 FRC 6328
// http://github.com/Mechanical-Advantage
//
// This program is free software; you can redistribute it and/or
// modify it under the terms of the GNU General Public License
// version 3 as published by the Free Software Foundation or
// available in the root directory of this project.
//
// This program is distributed in the hope that it will be useful,
// but WITHOUT ANY WARRANTY; without even the implied warranty of
// MERCHANTABILITY or FITNESS FOR A PARTICULAR PURPOSE. See the
// GNU General Public License for more details.

package frc.robot;

import static frc.robot.subsystems.drive.DriveConstants.*;

import com.pathplanner.lib.auto.AutoBuilder;
import edu.wpi.first.math.geometry.*;
import edu.wpi.first.wpilibj.GenericHID;
import edu.wpi.first.wpilibj.XboxController;
import edu.wpi.first.wpilibj2.command.Command;
import edu.wpi.first.wpilibj2.command.Commands;
import edu.wpi.first.wpilibj2.command.button.CommandXboxController;
import edu.wpi.first.wpilibj2.command.sysid.SysIdRoutine;
import frc.robot.commands.AutoRun;
import frc.robot.commands.DriveCommands;
<<<<<<< HEAD
import frc.robot.commands.IntakeUntilNoteCommand;
import frc.robot.commands.ShooterCommands;
import frc.robot.subsystems.ColorSensor.ColorSensor;
import frc.robot.subsystems.ColorSensor.ColorSensorIO;
import frc.robot.subsystems.ColorSensor.ColorSensorIOReal;
import frc.robot.subsystems.arm.ArmIO;
import frc.robot.subsystems.arm.ArmIOSparkMax;
import frc.robot.subsystems.arm.ArmSubsystem;
=======
import frc.robot.commands.ShootPoint;
>>>>>>> e919c2d9
import frc.robot.subsystems.drive.Drive;
import frc.robot.subsystems.drive.DriveController;
import frc.robot.subsystems.drive.GyroIO;
import frc.robot.subsystems.drive.GyroIONavX2;
import frc.robot.subsystems.drive.ModuleIO;
import frc.robot.subsystems.drive.ModuleIOSim;
import frc.robot.subsystems.drive.ModuleIOSparkMax;
import frc.robot.subsystems.intake.*;
import frc.robot.subsystems.shooter.ShooterIO;
import frc.robot.subsystems.shooter.ShooterIOSparkMax;
import frc.robot.subsystems.shooter.ShooterSubsystem;
import frc.robot.subsystems.vision.AprilTagVision;
import frc.robot.subsystems.vision.AprilTagVisionIO;
import frc.robot.subsystems.vision.AprilTagVisionIOLimelight;
import frc.robot.subsystems.vision.AprilTagVisionIOPhotonVisionSIM;
import org.littletonrobotics.junction.networktables.LoggedDashboardChooser;

/**
 * This class is where the bulk of the robot should be declared. Since Command-based is a
 * "declarative" paradigm, very little robot logic should actually be handled in the {@link Robot}
 * periodic methods (other than the scheduler calls). Instead, the structure of the robot (including
 * subsystems, commands, and button mappings) should be declared here.
 */
public class RobotContainer {
  // Subsystems
  private final Drive drive;
  private AprilTagVision aprilTagVision;
<<<<<<< HEAD
  private final ShooterSubsystem shooter;

  private final Intake intake;
  private final ColorSensor colorSensor;
  private final ArmSubsystem arm;
=======
  private static DriveController driveMode = new DriveController();
>>>>>>> e919c2d9

  // Controller
  private final CommandXboxController controller = new CommandXboxController(0);

  // Dashboard inputs
  private final LoggedDashboardChooser<Command> autoChooser;

  //   private final LoggedDashboardNumber flywheelSpeedInput =
  //       new LoggedDashboardNumber("Flywheel Speed", 1500.0);

  /** The container for the robot. Contains subsystems, OI devices, and commands. */
  public RobotContainer() {
    switch (Constants.getMode()) {
      case REAL:
        // Real robot, instantiate hardware IO implementations
        drive =
            /*         new ModuleIOTalonFX(moduleConfigs[0]),
            new ModuleIOTalonFX(moduleConfigs[1]),
            new ModuleIOTalonFX(moduleConfigs[2]),
            new ModuleIOTalonFX(moduleConfigs[3]));
             */
            new Drive(
                new GyroIONavX2(),
                new ModuleIOSparkMax(moduleConfigs[0]),
                new ModuleIOSparkMax(moduleConfigs[1]),
                new ModuleIOSparkMax(moduleConfigs[2]),
                new ModuleIOSparkMax(moduleConfigs[3]));

        aprilTagVision = new AprilTagVision(new AprilTagVisionIOLimelight("limelight"));

        colorSensor = new ColorSensor(new ColorSensorIOReal());

        shooter = new ShooterSubsystem(new ShooterIOSparkMax());

        intake = new Intake(new IntakeIOTalonSRX());

        arm = new ArmSubsystem(new ArmIOSparkMax());
        break;

      case SIM:
        // Sim robot, instantiate physics sim IO implementations
        drive =
            new Drive(
                new GyroIO() {},
                new ModuleIOSim(),
                new ModuleIOSim(),
                new ModuleIOSim(),
                new ModuleIOSim());
        // flywheel = new Flywheel(new FlywheelIOSim());
        aprilTagVision =
            new AprilTagVision(
                new AprilTagVisionIOPhotonVisionSIM(
                    "photonCamera1",
                    new Transform3d(new Translation3d(0.5, 0.0, 0.5), new Rotation3d(0, 0, 0)),
                    drive::getDrive));
        // flywheel = new Flywheel(new FlywheelIOSim());
        shooter = new ShooterSubsystem(new ShooterIO() {});
        intake = new Intake(new IntakeIO() {});
        colorSensor = new ColorSensor(new ColorSensorIO() {});
        arm = new ArmSubsystem(new ArmIO() {});

        break;

      default:
        // Replayed robot, disable IO implementations
        drive =
            new Drive(
                new GyroIO() {},
                new ModuleIO() {},
                new ModuleIO() {},
                new ModuleIO() {},
                new ModuleIO() {});
        // flywheel = new Flywheel(new FlywheelIO() {});
        aprilTagVision = new AprilTagVision(new AprilTagVisionIO() {});
        shooter = new ShooterSubsystem(new ShooterIO() {});
        intake = new Intake(new IntakeIO() {});
        colorSensor = new ColorSensor(new ColorSensorIO() {});
        arm = new ArmSubsystem(new ArmIO() {});


        break;
    }

    // Set up auto routines
    // NamedCommands.registerCommand(
    //     "Run Flywheel",
    //     Commands.startEnd(
    //             () -> flywheel.runVelocity(flywheelSpeedInput.get()), flywheel::stop, flywheel)
    //         .withTimeout(5.0));
    autoChooser = new LoggedDashboardChooser<>("Auto Choices", AutoBuilder.buildAutoChooser());

    // Set up SysId routines
    autoChooser.addOption(
        "Drive SysId (Quasistatic Forward)",
        drive.sysIdQuasistatic(SysIdRoutine.Direction.kForward));
    autoChooser.addOption(
        "Drive SysId (Quasistatic Reverse)",
        drive.sysIdQuasistatic(SysIdRoutine.Direction.kReverse));
    autoChooser.addOption(
        "Drive SysId (Dynamic Forward)", drive.sysIdDynamic(SysIdRoutine.Direction.kForward));
    autoChooser.addOption(
        "Drive SysId (Dynamic Reverse)", drive.sysIdDynamic(SysIdRoutine.Direction.kReverse));
    // autoChooser.addOption(
    //     "Flywheel SysId (Quasistatic Forward)",
    //     flywheel.sysIdQuasistatic(SysIdRoutine.Direction.kForward));
    // autoChooser.addOption(
    //     "Flywheel SysId (Quasistatic Reverse)",
    //     flywheel.sysIdQuasistatic(SysIdRoutine.Direction.kReverse));
    // autoChooser.addOption(
    //     "Flywheel SysId (Dynamic Forward)",
    // flywheel.sysIdDynamic(SysIdRoutine.Direction.kForward));
    // autoChooser.addOption(
    //     "Flywheel SysId (Dynamic Reverse)",
    // flywheel.sysIdDynamic(SysIdRoutine.Direction.kReverse));

    // Configure the button bindings
    aprilTagVision.setDataInterfaces(drive::addVisionData);
    driveMode.setPoseSupplier(drive::getPose);
    driveMode.disableHeadingControl();
    configureButtonBindings();
  }

  /**
   * Use this method to define your button->command mappings. Buttons can be created by
   * instantiating a {@link GenericHID} or one of its subclasses ({@link
   * edu.wpi.first.wpilibj.Joystick} or {@link XboxController}), and then passing it to a {@link
   * edu.wpi.first.wpilibj2.command.button.JoystickButton}.
   */
  private void configureButtonBindings() {
    drive.setDefaultCommand(
        DriveCommands.joystickDrive(
            drive,
            driveMode,
            () -> -controller.getLeftY(),
            () -> -controller.getLeftX(),
            () -> -controller.getRightX()));
    controller.leftBumper().whileTrue(Commands.runOnce(() -> driveMode.toggleDriveMode()));

    controller.a().whileTrue(new AutoRun(driveMode.getDriveModeType()));

    controller
        .b()
        .whileTrue(
            Commands.startEnd(
<<<<<<< HEAD
                () -> DriveCommands.setSpeakerMode(drive::getPose),
                DriveCommands::disableDriveHeading));
    //    controller.y().whileTrue(drive.runToAmp());
=======
                () -> driveMode.enableHeadingControl(), () -> driveMode.disableHeadingControl()));

>>>>>>> e919c2d9
    controller
        .y()
        .whileTrue(
            Commands.runOnce(
                () ->
                    drive.setAutoStartPose(
                        new Pose2d(new Translation2d(4, 5), Rotation2d.fromDegrees(0)))));
    controller
        .povDown()
        .whileTrue(
            new ShootPoint(
                drive, new Pose2d(new Translation2d(2.954, 3.621), Rotation2d.fromRadians(2.617))));

    // controller
    //     .b()
    //     .onTrue(
    //         Commands.runOnce(
    //                 () ->
    //                     drive.setPose(
    //                         new Pose2d(drive.getPose().getTranslation(), new Rotation2d())),
    //                 drive)
    //             .ignoringDisable(true));
    // controller
    //     .a()
    //     .whileTrue(
    //         Commands.startEnd(
    //             () -> flywheel.runVelocity(flywheelSpeedInput.get()), flywheel::stop, flywheel));
    controller.a().onTrue(Commands.runOnce(drive::resetGyro));
    controller
        .rightBumper()
        .whileTrue(Commands.startEnd(() -> shooter.runVolts(12.0 * .99), shooter::stop, shooter));

    controller.rightBumper().onTrue(ShooterCommands.fullshot(shooter, intake, colorSensor));

    controller.back().whileTrue(new IntakeUntilNoteCommand(colorSensor, intake));
    controller
        .y()
        .whileTrue(
            Commands.startEnd(
                () -> intake.setVoltage(-IntakeConstants.INTAKE_VOLTAGE), intake::stop, intake));
  }

  /**
   * Use this to pass the autonomous command to the main {@link Robot} class.
   *
   * @return the command to run in autonomous
   */
  public Command getAutonomousCommand() {
    return autoChooser.get();
  }
}<|MERGE_RESOLUTION|>--- conflicted
+++ resolved
@@ -25,8 +25,8 @@
 import edu.wpi.first.wpilibj2.command.sysid.SysIdRoutine;
 import frc.robot.commands.AutoRun;
 import frc.robot.commands.DriveCommands;
-<<<<<<< HEAD
 import frc.robot.commands.IntakeUntilNoteCommand;
+import frc.robot.commands.ShootPoint;
 import frc.robot.commands.ShooterCommands;
 import frc.robot.subsystems.ColorSensor.ColorSensor;
 import frc.robot.subsystems.ColorSensor.ColorSensorIO;
@@ -34,9 +34,6 @@
 import frc.robot.subsystems.arm.ArmIO;
 import frc.robot.subsystems.arm.ArmIOSparkMax;
 import frc.robot.subsystems.arm.ArmSubsystem;
-=======
-import frc.robot.commands.ShootPoint;
->>>>>>> e919c2d9
 import frc.robot.subsystems.drive.Drive;
 import frc.robot.subsystems.drive.DriveController;
 import frc.robot.subsystems.drive.GyroIO;
@@ -64,15 +61,12 @@
   // Subsystems
   private final Drive drive;
   private AprilTagVision aprilTagVision;
-<<<<<<< HEAD
+  private static DriveController driveMode = new DriveController();
   private final ShooterSubsystem shooter;
 
   private final Intake intake;
   private final ColorSensor colorSensor;
   private final ArmSubsystem arm;
-=======
-  private static DriveController driveMode = new DriveController();
->>>>>>> e919c2d9
 
   // Controller
   private final CommandXboxController controller = new CommandXboxController(0);
@@ -152,7 +146,6 @@
         colorSensor = new ColorSensor(new ColorSensorIO() {});
         arm = new ArmSubsystem(new ArmIO() {});
 
-
         break;
     }
 
@@ -217,14 +210,8 @@
         .b()
         .whileTrue(
             Commands.startEnd(
-<<<<<<< HEAD
-                () -> DriveCommands.setSpeakerMode(drive::getPose),
-                DriveCommands::disableDriveHeading));
-    //    controller.y().whileTrue(drive.runToAmp());
-=======
                 () -> driveMode.enableHeadingControl(), () -> driveMode.disableHeadingControl()));
 
->>>>>>> e919c2d9
     controller
         .y()
         .whileTrue(
