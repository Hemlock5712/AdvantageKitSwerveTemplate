--- conflicted
+++ resolved
@@ -29,13 +29,9 @@
 import edu.wpi.first.wpilibj2.command.button.CommandXboxController;
 import edu.wpi.first.wpilibj2.command.sysid.SysIdRoutine;
 import frc.robot.commands.DriveCommands;
-<<<<<<< HEAD
-import frc.robot.commands.ShootPoint;
-=======
 import frc.robot.commands.DriveToPoint;
 import frc.robot.commands.MultiDistanceShot;
 import frc.robot.commands.PathFinderAndFollow;
->>>>>>> 5fdd858c
 import frc.robot.subsystems.drive.Drive;
 import frc.robot.subsystems.drive.DriveController;
 import frc.robot.subsystems.drive.GyroIO;
@@ -200,15 +196,12 @@
             new DriveToPoint(
                 drive, new Pose2d(new Translation2d(2.954, 3.621), Rotation2d.fromRadians(2.617))));
 
-<<<<<<< HEAD
-=======
     controller
         .povUp()
         .whileTrue(
             new MultiDistanceShot(
                 drive::getPose, FieldConstants.Speaker.centerSpeakerOpening, flywheel));
 
->>>>>>> 5fdd858c
     // controller
     //     .b()
     //     .onTrue(
