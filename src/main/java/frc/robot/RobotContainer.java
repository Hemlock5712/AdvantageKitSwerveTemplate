// Copyright 2021-2024 FRC 6328
// http://github.com/Mechanical-Advantage
//
// This program is free software; you can redistribute it and/or
// modify it under the terms of the GNU General Public License
// version 3 as published by the Free Software Foundation or
// available in the root directory of this project.
//
// This program is distributed in the hope that it will be useful,
// but WITHOUT ANY WARRANTY; without even the implied warranty of
// MERCHANTABILITY or FITNESS FOR A PARTICULAR PURPOSE. See the
// GNU General Public License for more details.

package frc.robot;

import static frc.robot.subsystems.drive.DriveConstants.*;

import com.pathplanner.lib.auto.AutoBuilder;
import com.pathplanner.lib.auto.NamedCommands;
import edu.wpi.first.math.MathUtil;
import edu.wpi.first.math.geometry.*;
import edu.wpi.first.wpilibj.GenericHID;
import edu.wpi.first.wpilibj.XboxController;
import edu.wpi.first.wpilibj2.command.Command;
import edu.wpi.first.wpilibj2.command.Commands;
import edu.wpi.first.wpilibj2.command.button.CommandXboxController;
import edu.wpi.first.wpilibj2.command.sysid.SysIdRoutine;
import frc.robot.commands.*;
import frc.robot.commands.DriveCommands;
import frc.robot.commands.climber.ManualClimberCommand;
import frc.robot.commands.climber.ResetClimberBasic;
import frc.robot.subsystems.arm.*;
import frc.robot.subsystems.beamBreak.BeamBreak;
import frc.robot.subsystems.beamBreak.BeamBreakIO;
import frc.robot.subsystems.beamBreak.BeamBreakIOReal;
import frc.robot.subsystems.climber.ClimberConstants;
import frc.robot.subsystems.climber.ClimberIO;
import frc.robot.subsystems.climber.ClimberIOSparkMax;
import frc.robot.subsystems.climber.ClimberSubsystem;
import frc.robot.subsystems.drive.Drive;
import frc.robot.subsystems.drive.DriveController;
import frc.robot.subsystems.drive.DriveController.DriveModeType;
import frc.robot.subsystems.drive.GyroIO;
import frc.robot.subsystems.drive.GyroIONavX2;
import frc.robot.subsystems.drive.ModuleIO;
import frc.robot.subsystems.drive.ModuleIOSim;
import frc.robot.subsystems.drive.ModuleIOSparkMax;
import frc.robot.subsystems.intake.*;
import frc.robot.subsystems.shooter.ShooterConstants;
import frc.robot.subsystems.shooter.ShooterIO;
import frc.robot.subsystems.shooter.ShooterIOSparkMax;
import frc.robot.subsystems.shooter.ShooterSubsystem;
import frc.robot.subsystems.vision.AprilTagVision;
import frc.robot.subsystems.vision.AprilTagVisionIO;
import frc.robot.subsystems.vision.AprilTagVisionIOLimelight;
import frc.robot.subsystems.vision.AprilTagVisionIOPhotonVisionSIM;
import frc.robot.util.ShootingBasedOnPoseCalculator;
import org.littletonrobotics.junction.Logger;
import org.littletonrobotics.junction.networktables.LoggedDashboardChooser;

/**
 * This class is where the bulk of the robot should be declared. Since Command-based is a
 * "declarative" paradigm, very little robot logic should actually be handled in the {@link Robot}
 * periodic methods (other than the scheduler calls). Instead, the structure of the robot (including
 * subsystems, commands, and button mappings) should be declared here.
 */
public class RobotContainer {
  // Subsystems
  private final Drive drive;
  private final AprilTagVision aprilTagVision;
  private static DriveController driveMode = new DriveController();
  private final ShooterSubsystem shooter;

  private final Intake intake;
  private final ArmSubsystem arm;
  private final ClimberSubsystem leftClimber;
  private final ClimberSubsystem rightClimber;
  private final BeamBreak beamBreak;

  // Controller
  private final CommandXboxController driverController = new CommandXboxController(0);
  private final CommandXboxController secondController = new CommandXboxController(1);

  // Dashboard inputs
  private final LoggedDashboardChooser<Command> autoChooser;

  private final Command resetClimbersCommand;

  //   private final LoggedTunableNumber flywheelSpeedInput =
  //       new LoggedTunableNumber("Flywheel Speed", 1500.0);

  /** The container for the robot. Contains subsystems, OI devices, and commands. */
  public RobotContainer() {
    switch (Constants.getMode()) {
      case REAL:
        // Real robot, instantiate hardware IO implementations
        drive =
            /*         new ModuleIOTalonFX(moduleConfigs[0]),
            new ModuleIOTalonFX(moduleConfigs[1]),
            new ModuleIOTalonFX(moduleConfigs[2]),
            new ModuleIOTalonFX(moduleConfigs[3]));
             */
            new Drive(
                new GyroIONavX2(),
                new ModuleIOSparkMax(moduleConfigs[0]),
                new ModuleIOSparkMax(moduleConfigs[1]),
                new ModuleIOSparkMax(moduleConfigs[2]),
                new ModuleIOSparkMax(moduleConfigs[3]));

        aprilTagVision =
            new AprilTagVision(
                new AprilTagVisionIOLimelight("limelight"),
                new AprilTagVisionIOLimelight("limelight-two"));

        beamBreak = new BeamBreak(new BeamBreakIOReal());

        shooter =
            new ShooterSubsystem(
                new ShooterIOSparkMax(ShooterConstants.ShooterWheels.TOP),
                new ShooterIOSparkMax(ShooterConstants.ShooterWheels.BOTTOM));

        intake = new Intake(new IntakeIOSparkMax());

        arm = new ArmSubsystem(new ArmIOSparkMax());

        leftClimber =
            new ClimberSubsystem(
                new ClimberIOSparkMax(
                    ClimberConstants.LEFT_MOTOR_ID, ClimberConstants.LEFT_LIMIT_SWITCH_DIO_PORT),
                "left");
        rightClimber =
            new ClimberSubsystem(
                new ClimberIOSparkMax(
                    ClimberConstants.RIGHT_MOTOR_ID, ClimberConstants.RIGHT_LIMIT_SWITCH_DIO_PORT),
                "right");

        break;

      case SIM:
        // Sim robot, instantiate physics sim IO implementations
        drive =
            new Drive(
                new GyroIO() {},
                new ModuleIOSim(),
                new ModuleIOSim(),
                new ModuleIOSim(),
                new ModuleIOSim());
        // flywheel = new Flywheel(new FlywheelIOSim());
        aprilTagVision =
            new AprilTagVision(
                new AprilTagVisionIOPhotonVisionSIM(
                    "photonCamera1",
                    new Transform3d(new Translation3d(0.5, 0.0, 0.5), new Rotation3d(0, 0, 0)),
                    drive::getDrive));
        // flywheel = new Flywheel(new FlywheelIOSim());
        shooter = new ShooterSubsystem(new ShooterIO() {}, new ShooterIO() {});
        intake = new Intake(new IntakeIO() {});
        arm = new ArmSubsystem(new ArmIOSim());
        leftClimber = new ClimberSubsystem(new ClimberIO() {}, "left");
        rightClimber = new ClimberSubsystem(new ClimberIO() {}, "right");

        beamBreak = new BeamBreak(new BeamBreakIO() {});
        break;

      default:
        // Replayed robot, disable IO implementations
        drive =
            new Drive(
                new GyroIO() {},
                new ModuleIO() {},
                new ModuleIO() {},
                new ModuleIO() {},
                new ModuleIO() {});
        // flywheel = new Flywheel(new FlywheelIO() {});
        aprilTagVision = new AprilTagVision(new AprilTagVisionIO() {});
        shooter = new ShooterSubsystem(new ShooterIO() {}, new ShooterIO() {});
        intake = new Intake(new IntakeIO() {});
        arm = new ArmSubsystem(new ArmIO() {});
        leftClimber = new ClimberSubsystem(new ClimberIO() {}, "left");
        rightClimber = new ClimberSubsystem(new ClimberIO() {}, "right");
        beamBreak = new BeamBreak(new BeamBreakIO() {});

        break;
    }

    configureNamedCommands();

    autoChooser = new LoggedDashboardChooser<>("Auto Choices", AutoBuilder.buildAutoChooser());

    configureAutoChooser();

    resetClimbersCommand =
        ResetClimberBasic.on(leftClimber).alongWith(ResetClimberBasic.on(rightClimber));

    // Configure the button bindings
    aprilTagVision.setDataInterfaces(drive::addVisionData);
    driveMode.setPoseSupplier(drive::getPose);
    driveMode.disableHeadingControl();
    configureButtonBindings();
  }

  private void configureNamedCommands() {
    // Set up auto routines
    // Arm
    NamedCommands.registerCommand(
        "Arm to ground intake position",
        ArmCommands.autoArmToPosition(arm, ArmConstants.Positions.INTAKE_POS_RAD::get));
    NamedCommands.registerCommand(
        "Arm to amp position",
        ArmCommands.autoArmToPosition(arm, ArmConstants.Positions.AMP_POS_RAD::get));
    NamedCommands.registerCommand(
        "Arm to speaker position",
        ArmCommands.autoArmToPosition(arm, ArmConstants.Positions.SPEAKER_POS_RAD::get));
    NamedCommands.registerCommand(
        "Arm to calculated speaker angle",
        Commands.runOnce(
            () ->
                Logger.recordOutput(
                    "arm/targetShootingAngle",
                    ShootingBasedOnPoseCalculator.calculateAngleInRadiansWithConstantVelocity(
                        drive.getPose()))));
    //        ArmCommands.autoArmToPosition(
    //            arm,
    //            () ->
    //                ShootingBasedOnPoseCalculator.calculateAngleInRadiansWithConstantVelocity(
    //                    drive.getPose())));

    // Intake
    NamedCommands.registerCommand(
        "Intake until note", new IntakeUntilNoteCommand(beamBreak, intake));

    // Shooter
    NamedCommands.registerCommand(
        "Shoot speaker",
        ShooterCommands.fullshot(
            shooter, intake, beamBreak, ShooterConstants.AUTO_SPEAKER_SHOOT_VELOCITY.get()));

    //    AutoBuilder.buildAuto("MiddleTwoNote");
<<<<<<< HEAD

    autoChooser = new LoggedDashboardChooser<>("Auto Choices", AutoBuilder.buildAutoChooser());

    // Set up SysId routines
    autoChooser.addOption(
        "Drive SysId (Quasistatic Forward)",
        drive.sysIdQuasistatic(SysIdRoutine.Direction.kForward));
    autoChooser.addOption(
        "Drive SysId (Quasistatic Reverse)",
        drive.sysIdQuasistatic(SysIdRoutine.Direction.kReverse));
    autoChooser.addOption(
        "Drive SysId (Dynamic Forward)", drive.sysIdDynamic(SysIdRoutine.Direction.kForward));
    autoChooser.addOption(
        "Drive SysId (Dynamic Reverse)", drive.sysIdDynamic(SysIdRoutine.Direction.kReverse));

    autoChooser.addOption(
        "Intake sysid quasistatic forward",
        intake.sysid.quasistatic(SysIdRoutine.Direction.kForward));
    autoChooser.addOption(
        "Intake sysid quasistatic reverse",
        intake.sysid.quasistatic(SysIdRoutine.Direction.kReverse));
    autoChooser.addOption(
        "Intake sysid dynamic forward", intake.sysid.dynamic(SysIdRoutine.Direction.kForward));
    autoChooser.addOption(
        "Intake sysid dynamic reverse", intake.sysid.dynamic(SysIdRoutine.Direction.kReverse));
    autoChooser.addOption(
        "Shooter sysid quasistatic forward",
        shooter.sysid.quasistatic(SysIdRoutine.Direction.kForward));
    autoChooser.addOption(
        "Shooter sysid quasistatic reverse",
        shooter.sysid.quasistatic(SysIdRoutine.Direction.kReverse));
    autoChooser.addOption(
        "Shooter sysid dynamic forward", shooter.sysid.dynamic(SysIdRoutine.Direction.kForward));
    autoChooser.addOption(
        "Shooter sysid dynamic reverse", shooter.sysid.dynamic(SysIdRoutine.Direction.kReverse));
    autoChooser.addOption(
        "Arm sysid quasistatic forward", arm.sysid.quasistatic(SysIdRoutine.Direction.kForward));
    autoChooser.addOption(
        "Arm sysid quasistatic reverse", arm.sysid.quasistatic(SysIdRoutine.Direction.kReverse));
    autoChooser.addOption(
        "Arm sysid dynamic forward", arm.sysid.dynamic(SysIdRoutine.Direction.kForward));
    autoChooser.addOption(
        "Arm sysid dynamic reverse", arm.sysid.dynamic(SysIdRoutine.Direction.kReverse));

    autoChooser.addOption(
        "shoot auto",
        ArmCommands.autoArmToPosition(arm, ArmConstants.Positions.SPEAKER_POS_RAD::get)
            .andThen(
                Commands.runOnce(() -> shooter.runVolts(ShooterConstants.RUN_VOLTS.get()), shooter))
            .andThen(Commands.waitSeconds(2))
            .andThen(
                Commands.runOnce(
                    () -> intake.setVoltage(IntakeConstants.INTAKE_VOLTAGE.get()), intake))
            .andThen(Commands.waitSeconds(1))
            .andThen(Commands.runOnce(() -> shooter.runVolts(0), shooter))
            .andThen(Commands.runOnce(() -> intake.setVoltage(0), intake))
            .andThen(
                ArmCommands.autoArmToPosition(arm, ArmConstants.Positions.INTAKE_POS_RAD::get)));

    // Configure the button bindings
    aprilTagVision.setDataInterfaces(drive::addVisionData);
    driveMode.setPoseSupplier(drive::getPose);
    driveMode.disableHeadingControl();
    configureButtonBindings();
=======
>>>>>>> f4cd7270
  }

  /**
   * Use this method to define your button->command mappings. Buttons can be created by
   * instantiating a {@link GenericHID} or one of its subclasses ({@link
   * edu.wpi.first.wpilibj.Joystick} or {@link XboxController}), and then passing it to a {@link
   * edu.wpi.first.wpilibj2.command.button.JoystickButton}.
   */
  private Command runShooterVolts;

  private void configureButtonBindings() {
    runShooterVolts =
        Commands.startEnd(
            () -> {
              shooter.runVolts(ShooterConstants.RUN_VOLTS.get());
            },
            shooter::stop,
            shooter);

    drive.setDefaultCommand(
        DriveCommands.joystickDrive(
            drive,
            driveMode,
            () -> -driverController.getRightY(),
            () -> -driverController.getRightX(),
            () -> -driverController.getLeftX()));

    driverController
        .x()
        .whileTrue(
            Commands.startEnd(
                () -> shooter.runVelocity(ShooterConstants.SPEAKER_VELOCITY_RAD_PER_SEC),
                shooter::stop,
                shooter));

    driveMode.setDriveMode(DriveModeType.SPEAKER);
    driverController
        .y()
        .toggleOnTrue(
            Commands.startEnd(
                () -> {
                  driveMode.enableHeadingControl();
                },
                () -> {
                  driveMode.disableHeadingControl();
                }));

    intake.setDefaultCommand(
        Commands.runEnd(
            () -> {
              intake.setVoltage(
                  IntakeConstants.INTAKE_VOLTAGE.get()
                      * MathUtil.clamp(
                          driverController.getLeftTriggerAxis()
                              - driverController.getRightTriggerAxis()
                              + secondController.getLeftTriggerAxis()
                              - secondController.getRightTriggerAxis(),
                          -1,
                          1));
            },
            intake::stop,
            intake));

    driverController.a().onTrue(Commands.runOnce(drive::resetGyro));

    driverController.x().whileTrue(new IntakeUntilNoteCommand(beamBreak, intake));

    leftClimber.setDefaultCommand(
        new ManualClimberCommand(leftClimber, () -> -secondController.getLeftY()));
    rightClimber.setDefaultCommand(
        new ManualClimberCommand(rightClimber, () -> -secondController.getRightY()));

    secondController.leftBumper().whileTrue(new IntakeUntilNoteCommand(beamBreak, intake));

    //    secondController
    //        .a()
    //        .whileTrue(
    //            ArmCommands.manualArmCommand(
    //                arm,
    //                () ->
    //                    2
    //                        * (secondController.getLeftTriggerAxis()
    //                            - secondController.getRightTriggerAxis())));

    secondController.x().onTrue(ResetClimberBasic.on(leftClimber));
    secondController.b().onTrue(ResetClimberBasic.on(rightClimber));

    for (var controller : new CommandXboxController[] {driverController, secondController}) {
      configureUniversalControls(controller);
    }
  }

  private void configureUniversalControls(CommandXboxController controller) {
    controller
        .povDown()
        .onTrue(ArmCommands.autoArmToPosition(arm, ArmConstants.Positions.INTAKE_POS_RAD::get));
    controller
        .povLeft()
        .onTrue(ArmCommands.autoArmToPosition(arm, ArmConstants.Positions.SPEAKER_POS_RAD::get));
    controller
        .povUp()
        .onTrue(ArmCommands.autoArmToPosition(arm, ArmConstants.Positions.AMP_POS_RAD::get));

    controller.rightBumper().whileTrue(runShooterVolts);
  }

  private void configureAutoChooser() {
    // Set up SysId routines
    autoChooser.addOption(
        "Drive SysId (Quasistatic Forward)",
        drive.sysIdQuasistatic(SysIdRoutine.Direction.kForward));
    autoChooser.addOption(
        "Drive SysId (Quasistatic Reverse)",
        drive.sysIdQuasistatic(SysIdRoutine.Direction.kReverse));
    autoChooser.addOption(
        "Drive SysId (Dynamic Forward)", drive.sysIdDynamic(SysIdRoutine.Direction.kForward));
    autoChooser.addOption(
        "Drive SysId (Dynamic Reverse)", drive.sysIdDynamic(SysIdRoutine.Direction.kReverse));

    autoChooser.addOption(
        "Intake sysid quasistatic forward",
        intake.sysid.quasistatic(SysIdRoutine.Direction.kForward));
    autoChooser.addOption(
        "Intake sysid quasistatic reverse",
        intake.sysid.quasistatic(SysIdRoutine.Direction.kReverse));
    autoChooser.addOption(
        "Intake sysid dynamic forward", intake.sysid.dynamic(SysIdRoutine.Direction.kForward));
    autoChooser.addOption(
        "Intake sysid dynamic reverse", intake.sysid.dynamic(SysIdRoutine.Direction.kReverse));
    autoChooser.addOption(
        "Shooter sysid quasistatic forward",
        shooter.sysid.quasistatic(SysIdRoutine.Direction.kForward));
    autoChooser.addOption(
        "Shooter sysid quasistatic reverse",
        shooter.sysid.quasistatic(SysIdRoutine.Direction.kReverse));
    autoChooser.addOption(
        "Shooter sysid dynamic forward", shooter.sysid.dynamic(SysIdRoutine.Direction.kForward));
    autoChooser.addOption(
        "Shooter sysid dynamic reverse", shooter.sysid.dynamic(SysIdRoutine.Direction.kReverse));
    autoChooser.addOption(
        "Arm sysid quasistatic forward", arm.sysid.quasistatic(SysIdRoutine.Direction.kForward));
    autoChooser.addOption(
        "Arm sysid quasistatic reverse", arm.sysid.quasistatic(SysIdRoutine.Direction.kReverse));
    autoChooser.addOption(
        "Arm sysid dynamic forward", arm.sysid.dynamic(SysIdRoutine.Direction.kForward));
    autoChooser.addOption(
        "Arm sysid dynamic reverse", arm.sysid.dynamic(SysIdRoutine.Direction.kReverse));

    autoChooser.addOption(
        "shoot auto",
        ArmCommands.autoArmToPosition(arm, () -> Positions.SPEAKER_POS_RAD)
            .andThen(Commands.runOnce(() -> shooter.runVolts(ShooterConstants.RUN_VOLTS), shooter))
            .andThen(Commands.waitSeconds(2))
            .andThen(
                Commands.runOnce(() -> intake.setVoltage(IntakeConstants.INTAKE_VOLTAGE), intake))
            .andThen(Commands.waitSeconds(1))
            .andThen(Commands.runOnce(() -> shooter.runVolts(0), shooter))
            .andThen(Commands.runOnce(() -> intake.setVoltage(0), intake))
            .andThen(ArmCommands.autoArmToPosition(arm, () -> Positions.INTAKE_POS_RAD)));
  }

  /**
   * Use this to pass the autonomous command to the main {@link Robot} class.
   *
   * @return the command to run in autonomous
   */
  public Command getAutonomousCommand() {
    return resetClimbersCommand.asProxy().alongWith(autoChooser.get().asProxy());
  }

  public Command getTeleopCommand() {
    return resetClimbersCommand;
  }
}<|MERGE_RESOLUTION|>--- conflicted
+++ resolved
@@ -236,73 +236,6 @@
             shooter, intake, beamBreak, ShooterConstants.AUTO_SPEAKER_SHOOT_VELOCITY.get()));
 
     //    AutoBuilder.buildAuto("MiddleTwoNote");
-<<<<<<< HEAD
-
-    autoChooser = new LoggedDashboardChooser<>("Auto Choices", AutoBuilder.buildAutoChooser());
-
-    // Set up SysId routines
-    autoChooser.addOption(
-        "Drive SysId (Quasistatic Forward)",
-        drive.sysIdQuasistatic(SysIdRoutine.Direction.kForward));
-    autoChooser.addOption(
-        "Drive SysId (Quasistatic Reverse)",
-        drive.sysIdQuasistatic(SysIdRoutine.Direction.kReverse));
-    autoChooser.addOption(
-        "Drive SysId (Dynamic Forward)", drive.sysIdDynamic(SysIdRoutine.Direction.kForward));
-    autoChooser.addOption(
-        "Drive SysId (Dynamic Reverse)", drive.sysIdDynamic(SysIdRoutine.Direction.kReverse));
-
-    autoChooser.addOption(
-        "Intake sysid quasistatic forward",
-        intake.sysid.quasistatic(SysIdRoutine.Direction.kForward));
-    autoChooser.addOption(
-        "Intake sysid quasistatic reverse",
-        intake.sysid.quasistatic(SysIdRoutine.Direction.kReverse));
-    autoChooser.addOption(
-        "Intake sysid dynamic forward", intake.sysid.dynamic(SysIdRoutine.Direction.kForward));
-    autoChooser.addOption(
-        "Intake sysid dynamic reverse", intake.sysid.dynamic(SysIdRoutine.Direction.kReverse));
-    autoChooser.addOption(
-        "Shooter sysid quasistatic forward",
-        shooter.sysid.quasistatic(SysIdRoutine.Direction.kForward));
-    autoChooser.addOption(
-        "Shooter sysid quasistatic reverse",
-        shooter.sysid.quasistatic(SysIdRoutine.Direction.kReverse));
-    autoChooser.addOption(
-        "Shooter sysid dynamic forward", shooter.sysid.dynamic(SysIdRoutine.Direction.kForward));
-    autoChooser.addOption(
-        "Shooter sysid dynamic reverse", shooter.sysid.dynamic(SysIdRoutine.Direction.kReverse));
-    autoChooser.addOption(
-        "Arm sysid quasistatic forward", arm.sysid.quasistatic(SysIdRoutine.Direction.kForward));
-    autoChooser.addOption(
-        "Arm sysid quasistatic reverse", arm.sysid.quasistatic(SysIdRoutine.Direction.kReverse));
-    autoChooser.addOption(
-        "Arm sysid dynamic forward", arm.sysid.dynamic(SysIdRoutine.Direction.kForward));
-    autoChooser.addOption(
-        "Arm sysid dynamic reverse", arm.sysid.dynamic(SysIdRoutine.Direction.kReverse));
-
-    autoChooser.addOption(
-        "shoot auto",
-        ArmCommands.autoArmToPosition(arm, ArmConstants.Positions.SPEAKER_POS_RAD::get)
-            .andThen(
-                Commands.runOnce(() -> shooter.runVolts(ShooterConstants.RUN_VOLTS.get()), shooter))
-            .andThen(Commands.waitSeconds(2))
-            .andThen(
-                Commands.runOnce(
-                    () -> intake.setVoltage(IntakeConstants.INTAKE_VOLTAGE.get()), intake))
-            .andThen(Commands.waitSeconds(1))
-            .andThen(Commands.runOnce(() -> shooter.runVolts(0), shooter))
-            .andThen(Commands.runOnce(() -> intake.setVoltage(0), intake))
-            .andThen(
-                ArmCommands.autoArmToPosition(arm, ArmConstants.Positions.INTAKE_POS_RAD::get)));
-
-    // Configure the button bindings
-    aprilTagVision.setDataInterfaces(drive::addVisionData);
-    driveMode.setPoseSupplier(drive::getPose);
-    driveMode.disableHeadingControl();
-    configureButtonBindings();
-=======
->>>>>>> f4cd7270
   }
 
   /**
