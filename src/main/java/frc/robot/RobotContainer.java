--- conflicted
+++ resolved
@@ -119,12 +119,8 @@
 
     // Set up auto routines
     autoChooser = new LoggedDashboardChooser<>("Auto Choices", AutoBuilder.buildAutoChooser());
-<<<<<<< HEAD
     autoChooser.addOption("S Curve", AutoBuilder.buildAuto("Example Auto"));
     autoChooser.addOption("color sensor", new ColorSensorTester());
-    autoChooser.addOption("Choreo Test", new PathPlannerAuto("Choreo Auto"));
-=======
->>>>>>> d23fc7e1
     // Set up FF characterization routines
     autoChooser.addDefaultOption(
         "Drive FF Characterization",
