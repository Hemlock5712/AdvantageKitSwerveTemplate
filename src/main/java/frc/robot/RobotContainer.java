--- conflicted
+++ resolved
@@ -258,7 +258,6 @@
 
     driverController
         .y()
-<<<<<<< HEAD
         .whileTrue(
             DriveToPointBuilder.driveTo(FieldConstants.ampScoringPose)
                 .alongWith(
@@ -268,14 +267,6 @@
                         ArmConstants.Positions.AMP_POS_RAD::get,
                         ShooterConstants.AMP_VELOCITY_RAD_PER_SEC::get)));
     driverController.x().whileTrue(DriveToPointBuilder.driveTo(FieldConstants.ampScoringPose));
-=======
-        .toggleOnTrue(
-            Commands.startEnd(
-                driveMode::enableAmpLobbingHeading, driveMode::disableHeadingControl));
-    driverController
-        .x()
-        .whileTrue(new PathFinderAndFollow(PathPlannerPath.fromPathFile("LineUpAmp")));
->>>>>>> 773fa079
     new Trigger(() -> Math.abs(driverController.getLeftX()) > .1)
         .onTrue(Commands.runOnce(driveMode::disableHeadingControl));
 
