// Copyright 2021-2024 FRC 6328
// http://github.com/Mechanical-Advantage
//
// This program is free software; you can redistribute it and/or
// modify it under the terms of the GNU General Public License
// version 3 as published by the Free Software Foundation or
// available in the root directory of this project.
//
// This program is distributed in the hope that it will be useful,
// but WITHOUT ANY WARRANTY; without even the implied warranty of
// MERCHANTABILITY or FITNESS FOR A PARTICULAR PURPOSE. See the
// GNU General Public License for more details.

package frc.robot;

import static frc.robot.subsystems.drive.DriveConstants.*;

import com.pathplanner.lib.auto.AutoBuilder;
import edu.wpi.first.math.geometry.Rotation3d;
import edu.wpi.first.math.geometry.Transform3d;
import edu.wpi.first.math.geometry.Translation2d;
import edu.wpi.first.math.geometry.Translation3d;
import edu.wpi.first.wpilibj.GenericHID;
import edu.wpi.first.wpilibj.XboxController;
import edu.wpi.first.wpilibj2.command.Command;
import edu.wpi.first.wpilibj2.command.Commands;
import edu.wpi.first.wpilibj2.command.button.CommandXboxController;
import edu.wpi.first.wpilibj2.command.sysid.SysIdRoutine;
import frc.robot.commands.DriveCommands;
<<<<<<< HEAD
=======
import frc.robot.commands.FeedForwardCharacterization;
import frc.robot.commands.IntakeUntilNoteCommand;
import frc.robot.commands.ShooterCommands;
import frc.robot.subsystems.ColorSensor.ColorSensor;
import frc.robot.subsystems.ColorSensor.ColorSensorIO;
import frc.robot.subsystems.ColorSensor.ColorSensorIOReal;
>>>>>>> 2bb9a448
import frc.robot.subsystems.drive.Drive;
import frc.robot.subsystems.drive.GyroIO;
import frc.robot.subsystems.drive.GyroIONavX2;
import frc.robot.subsystems.drive.ModuleIO;
import frc.robot.subsystems.drive.ModuleIOSim;
import frc.robot.subsystems.drive.ModuleIOSparkMax;
import frc.robot.subsystems.intake.*;
import frc.robot.subsystems.shooter.ShooterIO;
import frc.robot.subsystems.shooter.ShooterIOSparkMax;
import frc.robot.subsystems.shooter.ShooterSubsystem;
import frc.robot.subsystems.vision.AprilTagVision;
import frc.robot.subsystems.vision.AprilTagVisionIO;
import frc.robot.subsystems.vision.AprilTagVisionIOLimelight;
import frc.robot.subsystems.vision.AprilTagVisionIOPhotonVisionSIM;
import org.littletonrobotics.junction.networktables.LoggedDashboardChooser;

/**
 * This class is where the bulk of the robot should be declared. Since Command-based is a
 * "declarative" paradigm, very little robot logic should actually be handled in the {@link Robot}
 * periodic methods (other than the scheduler calls). Instead, the structure of the robot (including
 * subsystems, commands, and button mappings) should be declared here.
 */
public class RobotContainer {
  // Subsystems
  private final Drive drive;
<<<<<<< HEAD
  private AprilTagVision aprilTagVision;
=======
  private final AprilTagVision aprilTagVision;
  private final ShooterSubsystem shooter;
  // private final Flywheel flywheel;
>>>>>>> 2bb9a448

  private final Intake intake;
  private final ColorSensor colorSensor;

  // Controller
  private final CommandXboxController controller = new CommandXboxController(0);

  // Dashboard inputs
  private final LoggedDashboardChooser<Command> autoChooser;

  //   private final LoggedDashboardNumber flywheelSpeedInput =
  //       new LoggedDashboardNumber("Flywheel Speed", 1500.0);

  /** The container for the robot. Contains subsystems, OI devices, and commands. */
  public RobotContainer() {
    switch (Constants.getMode()) {
      case REAL:
        // Real robot, instantiate hardware IO implementations
        drive =
            /*         new ModuleIOTalonFX(moduleConfigs[0]),
            new ModuleIOTalonFX(moduleConfigs[1]),
            new ModuleIOTalonFX(moduleConfigs[2]),
            new ModuleIOTalonFX(moduleConfigs[3]));
             */
            new Drive(
                new GyroIONavX2(),
                new ModuleIOSparkMax(moduleConfigs[0]),
                new ModuleIOSparkMax(moduleConfigs[1]),
                new ModuleIOSparkMax(moduleConfigs[2]),
                new ModuleIOSparkMax(moduleConfigs[3]));

        aprilTagVision = new AprilTagVision(new AprilTagVisionIOLimelight("limelight"));
<<<<<<< HEAD
=======

        colorSensor = new ColorSensor(new ColorSensorIOReal());

        shooter = new ShooterSubsystem(new ShooterIOSparkMax());
        // flywheel = new Flywheel(new FlywheelIOTalonFX());

        intake = new Intake(new IntakeIOTalonSRX());
>>>>>>> 2bb9a448
        break;

      case SIM:
        // Sim robot, instantiate physics sim IO implementations
        drive =
            new Drive(
                new GyroIO() {},
                new ModuleIOSim(),
                new ModuleIOSim(),
                new ModuleIOSim(),
                new ModuleIOSim());
        // flywheel = new Flywheel(new FlywheelIOSim());
        aprilTagVision =
            new AprilTagVision(
                new AprilTagVisionIOPhotonVisionSIM(
                    "photonCamera1",
                    new Transform3d(new Translation3d(0.5, 0.0, 0.5), new Rotation3d(0, 0, 0)),
<<<<<<< HEAD
                    drive::getDrive));
=======
                    drive::getPose));
        // flywheel = new Flywheel(new FlywheelIOSim());
        shooter = new ShooterSubsystem(new ShooterIO() {});
        intake = new Intake(new IntakeIO() {});
        colorSensor = new ColorSensor(new ColorSensorIO() {});

>>>>>>> 2bb9a448
        break;

      default:
        // Replayed robot, disable IO implementations
        drive =
            new Drive(
                new GyroIO() {},
                new ModuleIO() {},
                new ModuleIO() {},
                new ModuleIO() {},
                new ModuleIO() {});
        // flywheel = new Flywheel(new FlywheelIO() {});
<<<<<<< HEAD
        aprilTagVision = new AprilTagVision(new AprilTagVisionIO() {});
=======
        shooter = new ShooterSubsystem(new ShooterIO() {});
        intake = new Intake(new IntakeIO() {});
        colorSensor = new ColorSensor(new ColorSensorIO() {});
>>>>>>> 2bb9a448

        break;
    }

    // Set up auto routines
    // NamedCommands.registerCommand(
    //     "Run Flywheel",
    //     Commands.startEnd(
    //             () -> flywheel.runVelocity(flywheelSpeedInput.get()), flywheel::stop, flywheel)
    //         .withTimeout(5.0));
    autoChooser = new LoggedDashboardChooser<>("Auto Choices", AutoBuilder.buildAutoChooser());
<<<<<<< HEAD

    // Set up SysId routines
    autoChooser.addOption(
        "Drive SysId (Quasistatic Forward)",
        drive.sysIdQuasistatic(SysIdRoutine.Direction.kForward));
    autoChooser.addOption(
        "Drive SysId (Quasistatic Reverse)",
        drive.sysIdQuasistatic(SysIdRoutine.Direction.kReverse));
    autoChooser.addOption(
        "Drive SysId (Dynamic Forward)", drive.sysIdDynamic(SysIdRoutine.Direction.kForward));
    autoChooser.addOption(
        "Drive SysId (Dynamic Reverse)", drive.sysIdDynamic(SysIdRoutine.Direction.kReverse));
    // autoChooser.addOption(
    //     "Flywheel SysId (Quasistatic Forward)",
    //     flywheel.sysIdQuasistatic(SysIdRoutine.Direction.kForward));
=======
    autoChooser.addOption("S Curve", AutoBuilder.buildAuto("Example Auto"));
    // Set up FF characterization routines
    autoChooser.addDefaultOption(
        "Drive FF Characterization",
        new FeedForwardCharacterization(
            drive, drive::runCharacterizationVolts, drive::getCharacterizationVelocity));
>>>>>>> 2bb9a448
    // autoChooser.addOption(
    //     "Flywheel SysId (Quasistatic Reverse)",
    //     flywheel.sysIdQuasistatic(SysIdRoutine.Direction.kReverse));
    // autoChooser.addOption(
    //     "Flywheel SysId (Dynamic Forward)",
    // flywheel.sysIdDynamic(SysIdRoutine.Direction.kForward));
    // autoChooser.addOption(
    //     "Flywheel SysId (Dynamic Reverse)",
    // flywheel.sysIdDynamic(SysIdRoutine.Direction.kReverse));

    // Configure the button bindings
    aprilTagVision.setDataInterfaces(drive::addVisionData);
    configureButtonBindings();
  }

  /**
   * Use this method to define your button->command mappings. Buttons can be created by
   * instantiating a {@link GenericHID} or one of its subclasses ({@link
   * edu.wpi.first.wpilibj.Joystick} or {@link XboxController}), and then passing it to a {@link
   * edu.wpi.first.wpilibj2.command.button.JoystickButton}.
   */
  private void configureButtonBindings() {
    drive.setDefaultCommand(
        DriveCommands.joystickDrive(
            drive,
            () -> -controller.getLeftY(),
            () -> -controller.getLeftX(),
            () -> -controller.getRightX()));
    controller
        .x()
        .whileTrue(
            Commands.startEnd(DriveCommands::setAmpMode, DriveCommands::disableDriveHeading));
    controller
<<<<<<< HEAD
        .b()
        .whileTrue(
            Commands.startEnd(
                () -> DriveCommands.setSpeakerMode(drive::getPose),
                DriveCommands::disableDriveHeading));
    controller.y().whileTrue(drive.runToAmp());
    controller
        .a()
        .whileTrue(
            Commands.run(
                () ->
                    drive.setAutoStartPose(
                        new Pose2d(new Translation2d(4, 5), Rotation2d.fromDegrees(0)))));
    // controller
    //     .b()
    //     .onTrue(
    //         Commands.runOnce(
    //                 () ->
    //                     drive.setPose(
    //                         new Pose2d(drive.getPose().getTranslation(), new Rotation2d())),
    //                 drive)
    //             .ignoringDisable(true));
    // controller
    //     .a()
    //     .whileTrue(
    //         Commands.startEnd(
    //             () -> flywheel.runVelocity(flywheelSpeedInput.get()), flywheel::stop, flywheel));
    controller.a().onTrue(Commands.runOnce(drive::resetGyro));
=======
        .start()
        .onTrue(
            Commands.runOnce(() -> drive.setAutoStart(aprilTagVision.getRobotPose()), drive)
                .ignoringDisable(true));
    controller
        .b()
        .whileTrue(Commands.startEnd(() -> shooter.runVolts(12.0 * .99), shooter::stop, shooter));

    controller.rightBumper().onTrue(ShooterCommands.fullshot(shooter, intake, colorSensor));

    controller.a().whileTrue(new IntakeUntilNoteCommand(colorSensor, intake));
    controller
        .y()
        .whileTrue(
            Commands.startEnd(
                () -> intake.setVoltage(-IntakeConstants.INTAKE_VOLTAGE), intake::stop, intake));
>>>>>>> 2bb9a448
  }

  /**
   * Use this to pass the autonomous command to the main {@link Robot} class.
   *
   * @return the command to run in autonomous
   */
  public Command getAutonomousCommand() {
    return autoChooser.get();
  }
}<|MERGE_RESOLUTION|>--- conflicted
+++ resolved
@@ -16,10 +16,7 @@
 import static frc.robot.subsystems.drive.DriveConstants.*;
 
 import com.pathplanner.lib.auto.AutoBuilder;
-import edu.wpi.first.math.geometry.Rotation3d;
-import edu.wpi.first.math.geometry.Transform3d;
-import edu.wpi.first.math.geometry.Translation2d;
-import edu.wpi.first.math.geometry.Translation3d;
+import edu.wpi.first.math.geometry.*;
 import edu.wpi.first.wpilibj.GenericHID;
 import edu.wpi.first.wpilibj.XboxController;
 import edu.wpi.first.wpilibj2.command.Command;
@@ -27,15 +24,11 @@
 import edu.wpi.first.wpilibj2.command.button.CommandXboxController;
 import edu.wpi.first.wpilibj2.command.sysid.SysIdRoutine;
 import frc.robot.commands.DriveCommands;
-<<<<<<< HEAD
-=======
-import frc.robot.commands.FeedForwardCharacterization;
 import frc.robot.commands.IntakeUntilNoteCommand;
 import frc.robot.commands.ShooterCommands;
 import frc.robot.subsystems.ColorSensor.ColorSensor;
 import frc.robot.subsystems.ColorSensor.ColorSensorIO;
 import frc.robot.subsystems.ColorSensor.ColorSensorIOReal;
->>>>>>> 2bb9a448
 import frc.robot.subsystems.drive.Drive;
 import frc.robot.subsystems.drive.GyroIO;
 import frc.robot.subsystems.drive.GyroIONavX2;
@@ -61,13 +54,8 @@
 public class RobotContainer {
   // Subsystems
   private final Drive drive;
-<<<<<<< HEAD
   private AprilTagVision aprilTagVision;
-=======
-  private final AprilTagVision aprilTagVision;
   private final ShooterSubsystem shooter;
-  // private final Flywheel flywheel;
->>>>>>> 2bb9a448
 
   private final Intake intake;
   private final ColorSensor colorSensor;
@@ -100,16 +88,12 @@
                 new ModuleIOSparkMax(moduleConfigs[3]));
 
         aprilTagVision = new AprilTagVision(new AprilTagVisionIOLimelight("limelight"));
-<<<<<<< HEAD
-=======
 
         colorSensor = new ColorSensor(new ColorSensorIOReal());
 
         shooter = new ShooterSubsystem(new ShooterIOSparkMax());
-        // flywheel = new Flywheel(new FlywheelIOTalonFX());
 
         intake = new Intake(new IntakeIOTalonSRX());
->>>>>>> 2bb9a448
         break;
 
       case SIM:
@@ -127,16 +111,12 @@
                 new AprilTagVisionIOPhotonVisionSIM(
                     "photonCamera1",
                     new Transform3d(new Translation3d(0.5, 0.0, 0.5), new Rotation3d(0, 0, 0)),
-<<<<<<< HEAD
                     drive::getDrive));
-=======
-                    drive::getPose));
         // flywheel = new Flywheel(new FlywheelIOSim());
         shooter = new ShooterSubsystem(new ShooterIO() {});
         intake = new Intake(new IntakeIO() {});
         colorSensor = new ColorSensor(new ColorSensorIO() {});
 
->>>>>>> 2bb9a448
         break;
 
       default:
@@ -149,13 +129,10 @@
                 new ModuleIO() {},
                 new ModuleIO() {});
         // flywheel = new Flywheel(new FlywheelIO() {});
-<<<<<<< HEAD
         aprilTagVision = new AprilTagVision(new AprilTagVisionIO() {});
-=======
         shooter = new ShooterSubsystem(new ShooterIO() {});
         intake = new Intake(new IntakeIO() {});
         colorSensor = new ColorSensor(new ColorSensorIO() {});
->>>>>>> 2bb9a448
 
         break;
     }
@@ -167,7 +144,6 @@
     //             () -> flywheel.runVelocity(flywheelSpeedInput.get()), flywheel::stop, flywheel)
     //         .withTimeout(5.0));
     autoChooser = new LoggedDashboardChooser<>("Auto Choices", AutoBuilder.buildAutoChooser());
-<<<<<<< HEAD
 
     // Set up SysId routines
     autoChooser.addOption(
@@ -183,14 +159,6 @@
     // autoChooser.addOption(
     //     "Flywheel SysId (Quasistatic Forward)",
     //     flywheel.sysIdQuasistatic(SysIdRoutine.Direction.kForward));
-=======
-    autoChooser.addOption("S Curve", AutoBuilder.buildAuto("Example Auto"));
-    // Set up FF characterization routines
-    autoChooser.addDefaultOption(
-        "Drive FF Characterization",
-        new FeedForwardCharacterization(
-            drive, drive::runCharacterizationVolts, drive::getCharacterizationVelocity));
->>>>>>> 2bb9a448
     // autoChooser.addOption(
     //     "Flywheel SysId (Quasistatic Reverse)",
     //     flywheel.sysIdQuasistatic(SysIdRoutine.Direction.kReverse));
@@ -224,13 +192,12 @@
         .whileTrue(
             Commands.startEnd(DriveCommands::setAmpMode, DriveCommands::disableDriveHeading));
     controller
-<<<<<<< HEAD
         .b()
         .whileTrue(
             Commands.startEnd(
                 () -> DriveCommands.setSpeakerMode(drive::getPose),
                 DriveCommands::disableDriveHeading));
-    controller.y().whileTrue(drive.runToAmp());
+    //    controller.y().whileTrue(drive.runToAmp());
     controller
         .a()
         .whileTrue(
@@ -253,24 +220,18 @@
     //         Commands.startEnd(
     //             () -> flywheel.runVelocity(flywheelSpeedInput.get()), flywheel::stop, flywheel));
     controller.a().onTrue(Commands.runOnce(drive::resetGyro));
-=======
-        .start()
-        .onTrue(
-            Commands.runOnce(() -> drive.setAutoStart(aprilTagVision.getRobotPose()), drive)
-                .ignoringDisable(true));
-    controller
-        .b()
+    controller
+        .rightBumper()
         .whileTrue(Commands.startEnd(() -> shooter.runVolts(12.0 * .99), shooter::stop, shooter));
 
     controller.rightBumper().onTrue(ShooterCommands.fullshot(shooter, intake, colorSensor));
 
-    controller.a().whileTrue(new IntakeUntilNoteCommand(colorSensor, intake));
+    controller.back().whileTrue(new IntakeUntilNoteCommand(colorSensor, intake));
     controller
         .y()
         .whileTrue(
             Commands.startEnd(
                 () -> intake.setVoltage(-IntakeConstants.INTAKE_VOLTAGE), intake::stop, intake));
->>>>>>> 2bb9a448
   }
 
   /**
