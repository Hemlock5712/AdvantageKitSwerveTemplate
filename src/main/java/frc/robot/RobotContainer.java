// Copyright 2021-2024 FRC 6328
// http://github.com/Mechanical-Advantage
//
// This program is free software; you can redistribute it and/or
// modify it under the terms of the GNU General Public License
// version 3 as published by the Free Software Foundation or
// available in the root directory of this project.
//
// This program is distributed in the hope that it will be useful,
// but WITHOUT ANY WARRANTY; without even the implied warranty of
// MERCHANTABILITY or FITNESS FOR A PARTICULAR PURPOSE. See the
// GNU General Public License for more details.

package frc.robot;

import static frc.robot.subsystems.drive.DriveConstants.moduleConfigs;

import com.pathplanner.lib.auto.AutoBuilder;
import com.pathplanner.lib.auto.NamedCommands;
import com.pathplanner.lib.path.PathPlannerPath;
import edu.wpi.first.math.geometry.*;
import edu.wpi.first.math.geometry.Rotation3d;
import edu.wpi.first.math.geometry.Transform3d;
import edu.wpi.first.math.geometry.Translation3d;
import edu.wpi.first.wpilibj.GenericHID;
import edu.wpi.first.wpilibj.XboxController;
import edu.wpi.first.wpilibj2.command.Command;
import edu.wpi.first.wpilibj2.command.Commands;
import edu.wpi.first.wpilibj2.command.ConditionalCommand;
import edu.wpi.first.wpilibj2.command.button.CommandXboxController;
import edu.wpi.first.wpilibj2.command.button.Trigger;
import edu.wpi.first.wpilibj2.command.sysid.SysIdRoutine;
import frc.robot.commands.*;
import frc.robot.commands.climber.ManualClimberCommand;
import frc.robot.commands.climber.ResetClimberBasic;
import frc.robot.subsystems.arm.*;
import frc.robot.subsystems.beamBreak.BeamBreak;
import frc.robot.subsystems.beamBreak.BeamBreakIO;
import frc.robot.subsystems.beamBreak.BeamBreakIOReal;
import frc.robot.subsystems.climber.ClimberConstants;
import frc.robot.subsystems.climber.ClimberIO;
import frc.robot.subsystems.climber.ClimberIOSparkMax;
import frc.robot.subsystems.climber.ClimberSubsystem;
import frc.robot.subsystems.drive.*;
import frc.robot.subsystems.drive.DriveController.DriveModeType;
import frc.robot.subsystems.intake.Intake;
import frc.robot.subsystems.intake.IntakeConstants;
import frc.robot.subsystems.intake.IntakeIO;
import frc.robot.subsystems.intake.IntakeIOSparkMax;
import frc.robot.subsystems.shooter.ShooterConstants;
import frc.robot.subsystems.shooter.ShooterIO;
import frc.robot.subsystems.shooter.ShooterIOSparkMax;
import frc.robot.subsystems.shooter.ShooterSubsystem;
import frc.robot.subsystems.vision.AprilTagVision;
import frc.robot.subsystems.vision.AprilTagVisionIO;
import frc.robot.subsystems.vision.AprilTagVisionIOLimelight;
import frc.robot.subsystems.vision.AprilTagVisionIOPhotonVisionSIM;
<<<<<<< HEAD
import frc.robot.util.FieldConstants;
import frc.robot.util.LimelightHelpers;
import frc.robot.util.ShooterStateHelpers;
import frc.robot.util.ShootingBasedOnPoseCalculator;
=======
import frc.robot.util.*;
>>>>>>> d1fa58ab
import org.littletonrobotics.junction.Logger;
import org.littletonrobotics.junction.networktables.LoggedDashboardChooser;

/**
 * This class is where the bulk of the robot should be declared. Since Command-based is a
 * "declarative" paradigm, very little robot logic should actually be handled in the {@link Robot}
 * periodic methods (other than the scheduler calls). Instead, the structure of the robot (including
 * subsystems, commands, and button mappings) should be declared here.
 */
public class RobotContainer {
  // Subsystems
  private final Drive drive;
  private final AprilTagVision aprilTagVision;
  private static final DriveController driveMode = new DriveController();
  private final ShooterSubsystem shooter;

  private final Intake intake;
  private final ArmSubsystem arm;
  private final ClimberSubsystem leftClimber;
  private final ClimberSubsystem rightClimber;
  private final BeamBreak beamBreak;

  // Controller
  private final CommandXboxController driverController = new CommandXboxController(0);
  private final CommandXboxController secondController = new CommandXboxController(1);

  // Dashboard inputs
  private final LoggedDashboardChooser<Command> autoChooser;

  private final Command resetClimbersCommand;
  private final ShooterStateHelpers shooterStateHelpers;

  //   private final LoggedTunableNumber flywheelSpeedInput =
  //       new LoggedTunableNumber("Flywheel Speed", 1500.0);

  /** The container for the robot. Contains subsystems, OI devices, and commands. */
  public RobotContainer() {
    switch (Constants.getMode()) {
      case REAL -> {
        // Real robot, instantiate hardware IO implementations
        drive =
            /*         new ModuleIOTalonFX(moduleConfigs[0]),
            new ModuleIOTalonFX(moduleConfigs[1]),
            new ModuleIOTalonFX(moduleConfigs[2]),
            new ModuleIOTalonFX(moduleConfigs[3]));
             */
            new Drive(
                new GyroIONavX2(),
                new ModuleIOSparkMax(moduleConfigs[0]),
                new ModuleIOSparkMax(moduleConfigs[1]),
                new ModuleIOSparkMax(moduleConfigs[2]),
                new ModuleIOSparkMax(moduleConfigs[3]));
        aprilTagVision =
            new AprilTagVision(
                new AprilTagVisionIOLimelight("limelight"),
                new AprilTagVisionIOLimelight("limelight-two"));
        beamBreak = new BeamBreak(new BeamBreakIOReal());
        shooter =
            new ShooterSubsystem(
                new ShooterIOSparkMax(ShooterConstants.ShooterWheels.TOP),
                new ShooterIOSparkMax(ShooterConstants.ShooterWheels.BOTTOM));
        intake = new Intake(new IntakeIOSparkMax());
        arm = new ArmSubsystem(new ArmIOSparkMax());
        leftClimber =
            new ClimberSubsystem(
                new ClimberIOSparkMax(
                    ClimberConstants.LEFT_MOTOR_ID, ClimberConstants.LEFT_LIMIT_SWITCH_DIO_PORT),
                "left");
        rightClimber =
            new ClimberSubsystem(
                new ClimberIOSparkMax(
                    ClimberConstants.RIGHT_MOTOR_ID, ClimberConstants.RIGHT_LIMIT_SWITCH_DIO_PORT),
                "right");
      }
      case SIM -> {
        // Sim robot, instantiate physics sim IO implementations
        drive =
            new Drive(
                new GyroIO() {},
                new ModuleIOSim(),
                new ModuleIOSim(),
                new ModuleIOSim(),
                new ModuleIOSim());
        // flywheel = new Flywheel(new FlywheelIOSim());
        aprilTagVision =
            new AprilTagVision(
                new AprilTagVisionIOPhotonVisionSIM(
                    "photonCamera1",
                    new Transform3d(new Translation3d(0.5, 0.0, 0.5), new Rotation3d(0, 0, 0)),
                    drive::getDrive));
        // flywheel = new Flywheel(new FlywheelIOSim());
        shooter = new ShooterSubsystem(new ShooterIO() {}, new ShooterIO() {});
        intake = new Intake(new IntakeIO() {});
        arm = new ArmSubsystem(new ArmIOSim());
        leftClimber = new ClimberSubsystem(new ClimberIO() {}, "left");
        rightClimber = new ClimberSubsystem(new ClimberIO() {}, "right");
        beamBreak = new BeamBreak(new BeamBreakIO() {});
      }
      default -> {
        // Replayed robot, disable IO implementations
        drive =
            new Drive(
                new GyroIO() {},
                new ModuleIO() {},
                new ModuleIO() {},
                new ModuleIO() {},
                new ModuleIO() {});
        // flywheel = new Flywheel(new FlywheelIO() {});
        aprilTagVision = new AprilTagVision(new AprilTagVisionIO() {});
        shooter = new ShooterSubsystem(new ShooterIO() {}, new ShooterIO() {});
        intake = new Intake(new IntakeIO() {});
        arm = new ArmSubsystem(new ArmIO() {});
        leftClimber = new ClimberSubsystem(new ClimberIO() {}, "left");
        rightClimber = new ClimberSubsystem(new ClimberIO() {}, "right");
        beamBreak = new BeamBreak(new BeamBreakIO() {});
      }
    }

    shooterStateHelpers = new ShooterStateHelpers(shooter, arm, beamBreak);

    configureNamedCommands();

    autoChooser = new LoggedDashboardChooser<>("Auto Choices", AutoBuilder.buildAutoChooser());

    configureAutoChooser();

    resetClimbersCommand =
        ResetClimberBasic.on(leftClimber).alongWith(ResetClimberBasic.on(rightClimber));

    // Configure the button bindings
    aprilTagVision.setDataInterfaces(drive::addVisionData);
    driveMode.setPoseSupplier(drive::getPose);
    driveMode.disableHeadingControl();

    setupLimelightFlashing();

    configureButtonBindings();
  }

  private void setupLimelightFlashing() {
    new Trigger(beamBreak::detectNote)
        .onTrue(
            Commands.startEnd(
                    () -> LimelightHelpers.setLEDMode_ForceOn("limelight"),
                    () -> LimelightHelpers.setLEDMode_ForceOff("limelight"))
                .withTimeout(.2)
                .andThen(Commands.waitSeconds(.2))
                .repeatedly()
                .withTimeout(1.1)
                .ignoringDisable(true));
  }

  private void configureNamedCommands() {
    // Set up auto routines
    // Arm
    NamedCommands.registerCommand(
        "Arm to ground intake position",
        ArmCommands.autoArmToPosition(arm, ArmConstants.Positions.INTAKE_POS_RAD::get));
    NamedCommands.registerCommand(
        "Arm to amp position",
        ArmCommands.autoArmToPosition(arm, ArmConstants.Positions.AMP_POS_RAD::get));
    NamedCommands.registerCommand(
        "Arm to speaker position",
        ArmCommands.autoArmToPosition(arm, ArmConstants.Positions.SPEAKER_POS_RAD::get));
    NamedCommands.registerCommand(
        "Arm to calculated speaker angle",
        Commands.runOnce(
            () ->
                Logger.recordOutput(
                    "arm/targetShootingAngle",
                    ShootingBasedOnPoseCalculator.calculateAngleInRadiansWithConstantVelocity(
                        drive.getPose()))));
    //        ArmCommands.autoArmToPosition(
    //            arm,
    //            () ->
    //                ShootingBasedOnPoseCalculator.calculateAngleInRadiansWithConstantVelocity(
    //                    drive.getPose())));

    // Intake
    NamedCommands.registerCommand(
        "Intake until note", IntakeCommands.untilNote(intake, beamBreak::detectNote));

    // Shooter
    NamedCommands.registerCommand(
        "shoot speaker",
        ArmCommands.autoArmToPosition(arm, ArmConstants.Positions.SPEAKER_POS_RAD::get)
            .andThen(
                Commands.runOnce(() -> shooter.runVolts(ShooterConstants.RUN_VOLTS.get()), shooter))
            .andThen(shooterStateHelpers.waitUntilCanShootAuto())
            .andThen(
                Commands.runOnce(
                    () -> intake.setVoltage(IntakeConstants.INTAKE_VOLTAGE.get()), intake))
            .andThen(Commands.waitUntil(() -> !beamBreak.detectNote()).withTimeout(1))
            .andThen(Commands.runOnce(() -> shooter.runVolts(0), shooter))
            .andThen(Commands.runOnce(() -> intake.setVoltage(0), intake))
            .andThen(
                ArmCommands.autoArmToPosition(arm, ArmConstants.Positions.INTAKE_POS_RAD::get)));
  }

  /**
   * Use this method to define your button->command mappings. Buttons can be created by
   * instantiating a {@link GenericHID} or one of its subclasses ({@link
   * edu.wpi.first.wpilibj.Joystick} or {@link XboxController}), and then passing it to a {@link
   * edu.wpi.first.wpilibj2.command.button.JoystickButton}.
   */
  private void configureButtonBindings() {
    final ControllerLogic controllerLogic = new ControllerLogic(driverController, secondController);

    drive.setDefaultCommand(
        DriveCommands.joystickDrive(
            drive,
            driveMode,
            () -> -driverController.getRightY(),
            () -> -driverController.getRightX(),
            () -> -driverController.getLeftX()));

    driveMode.setDriveMode(DriveModeType.SPEAKER);
    driverController
        .y()
        .toggleOnTrue(
            Commands.startEnd(driveMode::enableHeadingControl, driveMode::disableHeadingControl));
    driverController
        .x()
        .whileTrue(new PathFinderAndFollow(PathPlannerPath.fromPathFile("LineUpAmp")));

    controllerLogic
        .getExtakeTrigger()
        .whileTrue(IntakeCommands.manualIntakeCommand(intake, controllerLogic::getIntakeSpeed));

    controllerLogic
        .getIntakeTrigger()
        .whileTrue(
            new ConditionalCommand(
                Commands.waitUntil(shooterStateHelpers::canShoot)
                    .andThen(
                        IntakeCommands.manualIntakeCommand(
                            intake, controllerLogic::getIntakeSpeed)),
                IntakeCommands.manualIntakeCommand(intake, controllerLogic::getIntakeSpeed)
                    .until(beamBreak::detectNote)
                    .andThen(
                        ArmCommands.autoArmToPosition(
                            arm, ArmConstants.Positions.LOWER_DRIVE_RAD::get)),
                beamBreak::detectNote));

    // backup in case arm or shooter can't reach setpoint
    secondController
        .leftBumper()
        .whileTrue(
            Commands.startEnd(
                () -> intake.setVoltage(IntakeConstants.INTAKE_VOLTAGE.get()),
                intake::stop,
                intake));

    secondController
        .start()
        .onTrue(
            Commands.runOnce(
                () ->
                    drive.setAutoStartPose(
                        AllianceFlipUtil.apply(
                            new Pose2d(
                                FieldConstants.Speaker.centerSpeakerOpening
                                    .getTranslation()
                                    .plus(new Translation2d(1.5, 0)),
                                new Rotation2d(0))))));
    secondController
        .back()
        .toggleOnTrue(
            Commands.startEnd(
                () -> aprilTagVision.setEnableVisionUpdates(false),
                () -> aprilTagVision.setEnableVisionUpdates(true)));

    secondController
        .x()
        .onTrue(
            new MultiDistanceShot(
                drive::getPose, FieldConstants.Speaker.centerSpeakerOpening, shooter, arm));

    new Trigger(() -> Math.abs(secondController.getLeftY()) > .1)
        .onTrue(new ManualClimberCommand(leftClimber, () -> -secondController.getLeftY()));
    new Trigger(() -> Math.abs(secondController.getRightY()) > .1)
        .onTrue(new ManualClimberCommand(leftClimber, () -> -secondController.getRightY()));

    // controls on both
    for (var controller : new CommandXboxController[] {driverController, secondController}) {
      controller
          .povDown()
          .onTrue(ArmCommands.autoArmToPosition(arm, ArmConstants.Positions.INTAKE_POS_RAD::get));
      controller
          .povRight()
          .onTrue(
              ArmCommands.autoArmToPosition(
                  arm, ArmConstants.Positions.SPEAKER_FROM_PODIUM_POS_RAD::get));
      controller
          .povLeft()
          .onTrue(ArmCommands.autoArmToPosition(arm, ArmConstants.Positions.SPEAKER_POS_RAD::get));
      controller
          .povUp()
          .onTrue(ArmCommands.autoArmToPosition(arm, ArmConstants.Positions.AMP_POS_RAD::get));

      controller
          .b()
          .onTrue(ArmCommands.autoArmToPosition(arm, ArmConstants.Positions.UPPER_DRIVE_RAD::get));
      controller
          .a()
          .onTrue(ArmCommands.autoArmToPosition(arm, ArmConstants.Positions.LOWER_DRIVE_RAD::get));

      controller
          .rightBumper()
          .whileTrue(
              ShooterCommands.runSpeed(
                  shooter,
                  () ->
                      arm.getSetpointRad() == ArmConstants.Positions.AMP_POS_RAD.get()
                          ? ShooterConstants.AMP_VELOCITY_RAD_PER_SEC.get()
                          : ShooterConstants.SPEAKER_VELOCITY_RAD_PER_SEC.get()));
    }

    //    final CommandXboxController debugController = new CommandXboxController(2);
    //
    //    arm.setDefaultCommand(
    //        Commands.run(
    //            () ->
    //                arm.setManualVoltage(
    //                    2
    //                        * (debugController.getRightTriggerAxis()
    //                            - debugController.getLeftTriggerAxis())),
    //            arm));
  }

  private void configureAutoChooser() {
    // Set up SysId routines
    autoChooser.addOption(
        "Drive SysId (Quasistatic Forward)",
        drive.sysIdQuasistatic(SysIdRoutine.Direction.kForward));
    autoChooser.addOption(
        "Drive SysId (Quasistatic Reverse)",
        drive.sysIdQuasistatic(SysIdRoutine.Direction.kReverse));
    autoChooser.addOption(
        "Drive SysId (Dynamic Forward)", drive.sysIdDynamic(SysIdRoutine.Direction.kForward));
    autoChooser.addOption(
        "Drive SysId (Dynamic Reverse)", drive.sysIdDynamic(SysIdRoutine.Direction.kReverse));

    autoChooser.addOption(
        "Intake sysid quasistatic forward",
        intake.sysid.quasistatic(SysIdRoutine.Direction.kForward));
    autoChooser.addOption(
        "Intake sysid quasistatic reverse",
        intake.sysid.quasistatic(SysIdRoutine.Direction.kReverse));
    autoChooser.addOption(
        "Intake sysid dynamic forward", intake.sysid.dynamic(SysIdRoutine.Direction.kForward));
    autoChooser.addOption(
        "Intake sysid dynamic reverse", intake.sysid.dynamic(SysIdRoutine.Direction.kReverse));
    autoChooser.addOption(
        "Shooter sysid quasistatic forward",
        shooter.sysid.quasistatic(SysIdRoutine.Direction.kForward));
    autoChooser.addOption(
        "Shooter sysid quasistatic reverse",
        shooter.sysid.quasistatic(SysIdRoutine.Direction.kReverse));
    autoChooser.addOption(
        "Shooter sysid dynamic forward", shooter.sysid.dynamic(SysIdRoutine.Direction.kForward));
    autoChooser.addOption(
        "Shooter sysid dynamic reverse", shooter.sysid.dynamic(SysIdRoutine.Direction.kReverse));
    autoChooser.addOption(
        "Arm sysid quasistatic forward", arm.sysid.quasistatic(SysIdRoutine.Direction.kForward));
    autoChooser.addOption(
        "Arm sysid quasistatic reverse", arm.sysid.quasistatic(SysIdRoutine.Direction.kReverse));
    autoChooser.addOption(
        "Arm sysid dynamic forward", arm.sysid.dynamic(SysIdRoutine.Direction.kForward));
    autoChooser.addOption(
        "Arm sysid dynamic reverse", arm.sysid.dynamic(SysIdRoutine.Direction.kReverse));
  }

  /**
   * Use this to pass the autonomous command to the main {@link Robot} class.
   *
   * @return the command to run in autonomous
   */
  public Command getAutonomousCommand() {
    return resetClimbersCommand.asProxy().alongWith(autoChooser.get().asProxy());
  }

  public Command getTeleopCommand() {
    return resetClimbersCommand;
  }
}<|MERGE_RESOLUTION|>--- conflicted
+++ resolved
@@ -55,14 +55,7 @@
 import frc.robot.subsystems.vision.AprilTagVisionIO;
 import frc.robot.subsystems.vision.AprilTagVisionIOLimelight;
 import frc.robot.subsystems.vision.AprilTagVisionIOPhotonVisionSIM;
-<<<<<<< HEAD
-import frc.robot.util.FieldConstants;
-import frc.robot.util.LimelightHelpers;
-import frc.robot.util.ShooterStateHelpers;
-import frc.robot.util.ShootingBasedOnPoseCalculator;
-=======
 import frc.robot.util.*;
->>>>>>> d1fa58ab
 import org.littletonrobotics.junction.Logger;
 import org.littletonrobotics.junction.networktables.LoggedDashboardChooser;
 
@@ -348,37 +341,7 @@
 
     // controls on both
     for (var controller : new CommandXboxController[] {driverController, secondController}) {
-      controller
-          .povDown()
-          .onTrue(ArmCommands.autoArmToPosition(arm, ArmConstants.Positions.INTAKE_POS_RAD::get));
-      controller
-          .povRight()
-          .onTrue(
-              ArmCommands.autoArmToPosition(
-                  arm, ArmConstants.Positions.SPEAKER_FROM_PODIUM_POS_RAD::get));
-      controller
-          .povLeft()
-          .onTrue(ArmCommands.autoArmToPosition(arm, ArmConstants.Positions.SPEAKER_POS_RAD::get));
-      controller
-          .povUp()
-          .onTrue(ArmCommands.autoArmToPosition(arm, ArmConstants.Positions.AMP_POS_RAD::get));
-
-      controller
-          .b()
-          .onTrue(ArmCommands.autoArmToPosition(arm, ArmConstants.Positions.UPPER_DRIVE_RAD::get));
-      controller
-          .a()
-          .onTrue(ArmCommands.autoArmToPosition(arm, ArmConstants.Positions.LOWER_DRIVE_RAD::get));
-
-      controller
-          .rightBumper()
-          .whileTrue(
-              ShooterCommands.runSpeed(
-                  shooter,
-                  () ->
-                      arm.getSetpointRad() == ArmConstants.Positions.AMP_POS_RAD.get()
-                          ? ShooterConstants.AMP_VELOCITY_RAD_PER_SEC.get()
-                          : ShooterConstants.SPEAKER_VELOCITY_RAD_PER_SEC.get()));
+      configureUniversalControls(controller);
     }
 
     //    final CommandXboxController debugController = new CommandXboxController(2);
@@ -393,6 +356,49 @@
     //            arm));
   }
 
+  private void configureUniversalControls(CommandXboxController controller) {
+    controller
+        .povDown()
+        .onTrue(ArmCommands.autoArmToPosition(arm, ArmConstants.Positions.INTAKE_POS_RAD::get));
+    controller
+        .povLeft()
+        .onTrue(ArmCommands.autoArmToPosition(arm, ArmConstants.Positions.SPEAKER_POS_RAD::get));
+    controller
+        .povUp()
+        .onTrue(ArmCommands.autoArmToPosition(arm, ArmConstants.Positions.AMP_POS_RAD::get));
+    controller
+        .povDown()
+        .onTrue(ArmCommands.autoArmToPosition(arm, ArmConstants.Positions.INTAKE_POS_RAD::get));
+    controller
+        .povRight()
+        .onTrue(
+            ArmCommands.autoArmToPosition(
+                arm, ArmConstants.Positions.SPEAKER_FROM_PODIUM_POS_RAD::get));
+    controller
+        .povLeft()
+        .onTrue(ArmCommands.autoArmToPosition(arm, ArmConstants.Positions.SPEAKER_POS_RAD::get));
+    controller
+        .povUp()
+        .onTrue(ArmCommands.autoArmToPosition(arm, ArmConstants.Positions.AMP_POS_RAD::get));
+
+    controller
+        .b()
+        .onTrue(ArmCommands.autoArmToPosition(arm, ArmConstants.Positions.UPPER_DRIVE_RAD::get));
+    controller
+        .a()
+        .onTrue(ArmCommands.autoArmToPosition(arm, ArmConstants.Positions.LOWER_DRIVE_RAD::get));
+
+    controller
+        .rightBumper()
+        .whileTrue(
+            ShooterCommands.runSpeed(
+                shooter,
+                () ->
+                    arm.getSetpointRad() == ArmConstants.Positions.AMP_POS_RAD.get()
+                        ? ShooterConstants.AMP_VELOCITY_RAD_PER_SEC.get()
+                        : ShooterConstants.SPEAKER_VELOCITY_RAD_PER_SEC.get()));
+  }
+
   private void configureAutoChooser() {
     // Set up SysId routines
     autoChooser.addOption(
