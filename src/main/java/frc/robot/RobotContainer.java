--- conflicted
+++ resolved
@@ -23,7 +23,6 @@
 import edu.wpi.first.wpilibj2.command.Commands;
 import edu.wpi.first.wpilibj2.command.button.CommandXboxController;
 import edu.wpi.first.wpilibj2.command.sysid.SysIdRoutine;
-<<<<<<< HEAD
 import frc.robot.commands.*;
 import frc.robot.subsystems.ColorSensor.ColorSensor;
 import frc.robot.subsystems.ColorSensor.ColorSensorIO;
@@ -32,12 +31,10 @@
 import frc.robot.subsystems.arm.ArmIOSim;
 import frc.robot.subsystems.arm.ArmIOSparkMax;
 import frc.robot.subsystems.arm.ArmSubsystem;
-=======
 import frc.robot.commands.DriveCommands;
 import frc.robot.commands.DriveToPoint;
 import frc.robot.commands.MultiDistanceShot;
 import frc.robot.commands.PathFinderAndFollow;
->>>>>>> 08d64d5d
 import frc.robot.subsystems.drive.Drive;
 import frc.robot.subsystems.drive.DriveController;
 import frc.robot.subsystems.drive.GyroIO;
@@ -215,11 +212,7 @@
             () -> -controller.getRightX()));
     //    controller.leftBumper().whileTrue(Commands.runOnce(() -> driveMode.toggleDriveMode()));
 
-<<<<<<< HEAD
     //    controller.a().whileTrue(new AutoRun(driveMode.getDriveModeType()));
-=======
-    controller.a().whileTrue(new PathFinderAndFollow(driveMode.getDriveModeType()));
->>>>>>> 08d64d5d
 
     //    controller
     //        .b()
@@ -228,7 +221,6 @@
     //                () -> driveMode.enableHeadingControl(), () ->
     // driveMode.disableHeadingControl()));
 
-<<<<<<< HEAD
     //    controller
     //        .y()
     //        .whileTrue(
@@ -242,26 +234,12 @@
     //            new ShootPoint(
     //                drive, new Pose2d(new Translation2d(2.954, 3.621),
     // Rotation2d.fromRadians(2.617))));
-=======
-    controller
-        .y()
-        .whileTrue(
-            Commands.runOnce(
-                () ->
-                    drive.setAutoStartPose(
-                        new Pose2d(new Translation2d(4, 5), Rotation2d.fromDegrees(0)))));
-    controller
-        .povDown()
-        .whileTrue(
-            new DriveToPoint(
-                drive, new Pose2d(new Translation2d(2.954, 3.621), Rotation2d.fromRadians(2.617))));
->>>>>>> 08d64d5d
-
-    controller
-        .povUp()
-        .whileTrue(
-            new MultiDistanceShot(
-                drive::getPose, FieldConstants.Speaker.centerSpeakerOpening, flywheel));
+
+    //controller
+    //    .povUp()
+    //    .whileTrue(
+    //        new MultiDistanceShot(
+    //            drive::getPose, FieldConstants.Speaker.centerSpeakerOpening, flywheel));
 
     // controller
     //     .b()
