--- conflicted
+++ resolved
@@ -196,15 +196,9 @@
    * edu.wpi.first.wpilibj2.command.button.JoystickButton}.
    */
   private void configureButtonBindings() {
-<<<<<<< HEAD
-    arm.setDefaultCommand(
-        ArmCommands.manuelArmCommand(
-            arm, () -> controller.getLeftTriggerAxis() - controller.getRightTriggerAxis()));
-=======
     arm.setDefaultCommand(ArmCommands.manualArmCommand(
             arm,
             () -> controller.getLeftTriggerAxis() - controller.getRightTriggerAxis()));
->>>>>>> 9523bcbf
     drive.setDefaultCommand(
         DriveCommands.joystickDrive(
             drive,
