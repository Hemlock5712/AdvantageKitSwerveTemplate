--- conflicted
+++ resolved
@@ -9,17 +9,11 @@
       new TunableNumberWrapper(MethodHandles.lookup().lookupClass());
   public static final int TOP_MOTOR_ID = 14;
   public static final int BOTTOM_MOTOR_ID = 15;
-<<<<<<< HEAD
   public static final LoggedTunableNumber RUN_VOLTS = tunableTable.makeField("run volts", 6);
   public static final LoggedTunableNumber AMP_VELOCITY_RAD_PER_SEC =
       tunableTable.makeField("amp rad per sec", 200);
   public static final LoggedTunableNumber SPEAKER_VELOCITY_RAD_PER_SEC =
-      tunableTable.makeField("speaker rad per sec", 0.0);
-=======
-  public static final double RUN_VOLTS = 6;
-  public static final double AMP_VELOCITY_RAD_PER_SEC = 2 * Math.PI;
-  public static final double SPEAKER_VELOCITY_RAD_PER_SEC = 280;
->>>>>>> fcc20401
+      tunableTable.makeField("speaker rad per sec", 280);
   public static final double CLOSED_LOOP_RAMP_RATE = 0.01;
   public static final double OPEN_LOOP_RAMP_RATE = 0.01;
   public static final LoggedTunableNumber VELOCITY_TOLERANCE =
@@ -35,49 +29,27 @@
   public static final class Real {
     public static final class FeedForwardConstants {
       public static final class TopConstants {
-<<<<<<< HEAD
-        public static final LoggedTunableNumber kS = tunableTable.makeField("top/kS", 0.2);
-        public static final LoggedTunableNumber kV = tunableTable.makeField("top/kV", 0.05);
+        public static final LoggedTunableNumber kS = tunableTable.makeField("top/kS", 0.097527);
+        public static final LoggedTunableNumber kV = tunableTable.makeField("top/kV", 0.02056);
       }
 
       public static final class BottomConstants {
-        public static final LoggedTunableNumber kS = tunableTable.makeField("bottom/kS", 0.2);
-        public static final LoggedTunableNumber kV = tunableTable.makeField("bottom/kV", 0.05);
-=======
-        public static final double kS = 0.097527;
-        public static final double kV = 0.02056;
-      }
-
-      public static final class BottomConstants {
-        public static final double kS = 0.18271;
-        public static final double kV = 0.021523;
->>>>>>> fcc20401
+        public static final LoggedTunableNumber kS = tunableTable.makeField("bottom/kS", 0.18271);
+        public static final LoggedTunableNumber kV = tunableTable.makeField("bottom/kV", 0.021523);
       }
     }
 
     public static final class PIDConstants {
       public static final class TopConstants {
-<<<<<<< HEAD
-        public static final LoggedTunableNumber kP = tunableTable.makeField("top/kP", 0.1);
+        public static final LoggedTunableNumber kP = tunableTable.makeField("top/kP", 0.00011219);
         public static final LoggedTunableNumber kI = tunableTable.makeField("top/kI", 0.0);
         public static final LoggedTunableNumber kD = tunableTable.makeField("top/kD", 0.0);
       }
 
       public static final class BottomConstants {
-        public static final LoggedTunableNumber kP = tunableTable.makeField("bottom/kP", 0.1);
+        public static final LoggedTunableNumber kP = tunableTable.makeField("bottom/kP", 0.0005);
         public static final LoggedTunableNumber kI = tunableTable.makeField("bottom/kI", 0.0);
         public static final LoggedTunableNumber kD = tunableTable.makeField("bottom/kD", 0.0);
-=======
-        public static final double kP = 0.00011219;
-        public static final double kI = 0.0;
-        public static final double kD = 0.0;
-      }
-
-      public static final class BottomConstants {
-        public static final double kP = 0.0005;
-        public static final double kI = 0.0;
-        public static final double kD = 0.0;
->>>>>>> fcc20401
       }
     }
   }
