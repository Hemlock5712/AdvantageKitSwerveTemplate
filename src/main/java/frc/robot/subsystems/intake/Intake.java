package frc.robot.subsystems.intake;

import edu.wpi.first.math.util.Units;
import edu.wpi.first.wpilibj2.command.SubsystemBase;
import frc.robot.util.ErrorChecker;
import lombok.Getter;
import org.littletonrobotics.junction.AutoLogOutput;
import org.littletonrobotics.junction.Logger;

public class Intake extends SubsystemBase {
  private final IntakeIO io;
  private final IntakeIOInputsAutoLogged inputs = new IntakeIOInputsAutoLogged();
<<<<<<< HEAD
  @Getter private double voltage = 0;
  public final SysIdRoutine sysid;
=======
>>>>>>> 9f57da96

  public Intake(IntakeIO io) {
    this.io = io;
  }

  @Override
  public void periodic() {
    io.updateInputs(inputs);
    Logger.processInputs("Intake", inputs);
    ErrorChecker.checkError(inputs);
  }

  public void stop() {
    voltage = 0;
    io.stop();
  }

  @AutoLogOutput
  public double getVelocityRPM() {
    return Units.radiansPerSecondToRotationsPerMinute(inputs.velocityRadPerSec);
  }

  public void setVoltage(double volts) {
    voltage = volts;
    io.setVoltage(volts);
  }
}<|MERGE_RESOLUTION|>--- conflicted
+++ resolved
@@ -10,11 +10,7 @@
 public class Intake extends SubsystemBase {
   private final IntakeIO io;
   private final IntakeIOInputsAutoLogged inputs = new IntakeIOInputsAutoLogged();
-<<<<<<< HEAD
   @Getter private double voltage = 0;
-  public final SysIdRoutine sysid;
-=======
->>>>>>> 9f57da96
 
   public Intake(IntakeIO io) {
     this.io = io;
