// Copyright 2021-2024 FRC 6328
// http://github.com/Mechanical-Advantage
//
// This program is free software; you can redistribute it and/or
// modify it under the terms of the GNU General Public License
// version 3 as published by the Free Software Foundation or
// available in the root directory of this project.
//
// This program is distributed in the hope that it will be useful,
// but WITHOUT ANY WARRANTY; without even the implied warranty of
// MERCHANTABILITY or FITNESS FOR A PARTICULAR PURPOSE. See the
// GNU General Public License for more details.

package frc.robot.subsystems.drive;

import static frc.robot.subsystems.drive.DriveConstants.odometryFrequency;

import edu.wpi.first.wpilibj.Notifier;
import java.util.ArrayList;
import java.util.List;
import java.util.OptionalDouble;
import java.util.Queue;
import java.util.concurrent.ArrayBlockingQueue;
import java.util.function.Supplier;
import org.littletonrobotics.junction.Logger;

/**
 * Provides an interface for asynchronously reading high-frequency measurements to a set of queues.
 *
 * <p>This version is intended for devices like the SparkMax that require polling rather than a
 * blocking thread. A Notifier thread is used to gather samples with consistent timing.
 */
public class SparkMaxOdometryThread {
<<<<<<< HEAD
  private final List<DoubleSupplier> signals = new ArrayList<>();
  private final List<Queue<Double>> queues = new ArrayList<>();
  private final List<Queue<Double>> timestampQueues = new ArrayList<>();
=======
  private List<Supplier<OptionalDouble>> signals = new ArrayList<>();
  private List<Queue<Double>> queues = new ArrayList<>();
  private List<Queue<Double>> timestampQueues = new ArrayList<>();
>>>>>>> ea4be2a1

  private final Notifier notifier;
  private static SparkMaxOdometryThread instance = null;

  public static SparkMaxOdometryThread getInstance() {
    if (instance == null) {
      instance = new SparkMaxOdometryThread();
    }
    return instance;
  }

  private SparkMaxOdometryThread() {
    notifier = new Notifier(this::periodic);
    notifier.setName("SparkMaxOdometryThread");
  }

  public void start() {
    if (timestampQueues.size() > 0) {
      notifier.startPeriodic(1.0 / odometryFrequency);
    }
  }

  public Queue<Double> registerSignal(Supplier<OptionalDouble> signal) {
    Queue<Double> queue = new ArrayBlockingQueue<>(20);
    Drive.odometryLock.lock();
    try {
      signals.add(signal);
      queues.add(queue);
    } finally {
      Drive.odometryLock.unlock();
    }
    return queue;
  }

  public Queue<Double> makeTimestampQueue() {
    Queue<Double> queue = new ArrayBlockingQueue<>(20);
    Drive.odometryLock.lock();
    try {
      timestampQueues.add(queue);
    } finally {
      Drive.odometryLock.unlock();
    }
    return queue;
  }

  private void periodic() {
    Drive.odometryLock.lock();
    double timestamp = Logger.getRealTimestamp() / 1e6;
    try {
      double[] values = new double[signals.size()];
      boolean isValid = true;
      for (int i = 0; i < signals.size(); i++) {
        OptionalDouble value = signals.get(i).get();
        if (value.isPresent()) {
          values[i] = value.getAsDouble();
        } else {
          isValid = false;
          break;
        }
      }
      if (isValid) {
        for (int i = 0; i < signals.size(); i++) {
          queues.get(i).offer(values[i]);
          timestampQueues.get(i).offer(timestamp);
        }
      }
    } finally {
      Drive.odometryLock.unlock();
    }
  }
}<|MERGE_RESOLUTION|>--- conflicted
+++ resolved
@@ -31,15 +31,9 @@
  * blocking thread. A Notifier thread is used to gather samples with consistent timing.
  */
 public class SparkMaxOdometryThread {
-<<<<<<< HEAD
-  private final List<DoubleSupplier> signals = new ArrayList<>();
-  private final List<Queue<Double>> queues = new ArrayList<>();
-  private final List<Queue<Double>> timestampQueues = new ArrayList<>();
-=======
   private List<Supplier<OptionalDouble>> signals = new ArrayList<>();
   private List<Queue<Double>> queues = new ArrayList<>();
   private List<Queue<Double>> timestampQueues = new ArrayList<>();
->>>>>>> ea4be2a1
 
   private final Notifier notifier;
   private static SparkMaxOdometryThread instance = null;
@@ -57,7 +51,7 @@
   }
 
   public void start() {
-    if (timestampQueues.size() > 0) {
+    if (!timestampQueues.isEmpty()) {
       notifier.startPeriodic(1.0 / odometryFrequency);
     }
   }
