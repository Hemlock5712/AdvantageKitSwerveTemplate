--- conflicted
+++ resolved
@@ -17,11 +17,6 @@
 import static frc.robot.subsystems.drive.DriveConstants.*;
 
 import com.pathplanner.lib.auto.AutoBuilder;
-<<<<<<< HEAD
-import com.pathplanner.lib.path.PathConstraints;
-import com.pathplanner.lib.path.PathPlannerPath;
-=======
->>>>>>> 393c7b0c
 import com.pathplanner.lib.util.HolonomicPathFollowerConfig;
 import com.pathplanner.lib.util.PIDConstants;
 import com.pathplanner.lib.util.PathPlannerLogging;
@@ -330,18 +325,8 @@
   public static ProfiledPIDController getThetaController() {
     return thetaController;
   }
-<<<<<<< HEAD
-
-  public Command runToAmp() {
-    PathPlannerPath ampPath = PathPlannerPath.fromPathFile("Amp Placement Path");
-    PathConstraints constraints =
-        new PathConstraints(3.0, 4.0, Units.degreesToRadians(540), Units.degreesToRadians(720));
-    return AutoBuilder.pathfindThenFollowPath(ampPath, constraints, 0.0);
-  }
 
   public void resetGyro() {
     gyroIO.resetGyro();
   }
-=======
->>>>>>> 393c7b0c
 }