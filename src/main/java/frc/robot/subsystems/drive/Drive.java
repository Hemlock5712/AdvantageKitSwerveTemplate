// Copyright 2021-2024 FRC 6328
// http://github.com/Mechanical-Advantage
//
// This program is free software; you can redistribute it and/or
// modify it under the terms of the GNU General Public License
// version 3 as published by the Free Software Foundation or
// available in the root directory of this project.
//
// This program is distributed in the hope that it will be useful,
// but WITHOUT ANY WARRANTY; without even the implied warranty of
// MERCHANTABILITY or FITNESS FOR A PARTICULAR PURPOSE. See the
// GNU General Public License for more details.

package frc.robot.subsystems.drive;

import static edu.wpi.first.units.Units.*;
import static frc.robot.subsystems.drive.DriveConstants.*;

import com.pathplanner.lib.auto.AutoBuilder;
import com.pathplanner.lib.util.HolonomicPathFollowerConfig;
import com.pathplanner.lib.util.PIDConstants;
import com.pathplanner.lib.util.PathPlannerLogging;
import com.pathplanner.lib.util.ReplanningConfig;
import edu.wpi.first.math.Matrix;
import edu.wpi.first.math.VecBuilder;
import edu.wpi.first.math.controller.ProfiledPIDController;
import edu.wpi.first.math.estimator.SwerveDrivePoseEstimator;
import edu.wpi.first.math.geometry.Pose2d;
import edu.wpi.first.math.geometry.Rotation2d;
import edu.wpi.first.math.geometry.Twist2d;
import edu.wpi.first.math.kinematics.ChassisSpeeds;
import edu.wpi.first.math.kinematics.SwerveDriveKinematics;
import edu.wpi.first.math.kinematics.SwerveModulePosition;
import edu.wpi.first.math.kinematics.SwerveModuleState;
import edu.wpi.first.math.numbers.N1;
import edu.wpi.first.math.numbers.N3;
import edu.wpi.first.math.trajectory.TrapezoidProfile;
import edu.wpi.first.math.util.Units;
import edu.wpi.first.wpilibj.DriverStation;
import edu.wpi.first.wpilibj.DriverStation.Alliance;
import edu.wpi.first.wpilibj2.command.SubsystemBase;
<<<<<<< HEAD
import edu.wpi.first.wpilibj2.command.sysid.SysIdRoutine;
import frc.robot.util.PoseLog;
=======
>>>>>>> 9f57da96
import frc.robot.util.VisionHelpers.TimestampedVisionUpdate;
import java.util.List;
import java.util.concurrent.locks.Lock;
import java.util.concurrent.locks.ReentrantLock;
import lombok.Getter;
import org.littletonrobotics.junction.AutoLogOutput;
import org.littletonrobotics.junction.Logger;

public class Drive extends SubsystemBase {
  static final Lock odometryLock = new ReentrantLock();
  private final GyroIO gyroIO;
  private final GyroIOInputsAutoLogged gyroInputs = new GyroIOInputsAutoLogged();
  private final Module[] modules = new Module[4]; // FL, FR, BL, BR
<<<<<<< HEAD
  private final SysIdRoutine sysId;
  @Getter private final PoseLog poseLogForNoteDetection = new PoseLog();
=======
>>>>>>> 9f57da96

  @Getter
  private final ProfiledPIDController thetaController =
      new ProfiledPIDController(
          DriveConstants.HeadingControllerConstants.kP.get(),
          0,
          DriveConstants.HeadingControllerConstants.kD.get(),
          new TrapezoidProfile.Constraints(
              drivetrainConfig.maxAngularVelocity(), drivetrainConfig.maxAngularAcceleration()));

  private final SwerveDriveKinematics kinematics = new SwerveDriveKinematics(moduleTranslations);
  private Rotation2d rawGyroRotation = new Rotation2d();
  private final SwerveModulePosition[] lastModulePositions = // For delta tracking
      new SwerveModulePosition[] {
        new SwerveModulePosition(),
        new SwerveModulePosition(),
        new SwerveModulePosition(),
        new SwerveModulePosition()
      };
  private final SwerveDrivePoseEstimator poseEstimator =
      new SwerveDrivePoseEstimator(
          kinematics,
          rawGyroRotation,
          lastModulePositions,
          new Pose2d(),
          stateStdDevs,
          new Matrix<>(
              VecBuilder.fill(xyStdDevCoefficient, xyStdDevCoefficient, thetaStdDevCoefficient)));

  private final SwerveDrivePoseEstimator odometryDrive =
      new SwerveDrivePoseEstimator(kinematics, rawGyroRotation, lastModulePositions, new Pose2d());

  public Drive(
      GyroIO gyroIO,
      ModuleIO flModuleIO,
      ModuleIO frModuleIO,
      ModuleIO blModuleIO,
      ModuleIO brModuleIO) {
    this.gyroIO = gyroIO;
    modules[0] = new Module(flModuleIO, 0);
    modules[1] = new Module(frModuleIO, 1);
    modules[2] = new Module(blModuleIO, 2);
    modules[3] = new Module(brModuleIO, 3);

    // Start threads (no-op for each if no signals have been created)
    PhoenixOdometryThread.getInstance().start();
    SparkMaxOdometryThread.getInstance().start();

    // Configure AutoBuilder for PathPlanner
    AutoBuilder.configureHolonomic(
        this::getPose,
        this::setAutoStartPose,
        () -> kinematics.toChassisSpeeds(getModuleStates()),
        this::runVelocity,
        new HolonomicPathFollowerConfig(
            new PIDConstants(
                PPtranslationConstants.kP, PPtranslationConstants.kI, PPtranslationConstants.kD),
            new PIDConstants(
                PProtationConstants.kP, PProtationConstants.kI, PProtationConstants.kD),
            drivetrainConfig.maxLinearVelocity(),
            drivetrainConfig.driveBaseRadius(),
            new ReplanningConfig()),
        () ->
            DriverStation.getAlliance().isPresent()
                && DriverStation.getAlliance().get() == Alliance.Red,
        this);
    PathPlannerLogging.setLogActivePathCallback(
        activePath ->
            Logger.recordOutput(
                "Odometry/Trajectory", activePath.toArray(new Pose2d[activePath.size()])));
    PathPlannerLogging.setLogTargetPoseCallback(
        targetPose -> Logger.recordOutput("Odometry/TrajectorySetpoint", targetPose));

    thetaController.enableContinuousInput(-Math.PI, Math.PI);
    thetaController.setTolerance(Units.degreesToRadians(5));

    /*
     the sim vision starts at 45 deg for some reason,
     this ensures everything is lined up because I think we will ignore the vision rotation
    */
    setAutoStartPose(new Pose2d(8, 5, Rotation2d.fromDegrees(45)));
  }

  @Override
  public void periodic() {
    odometryLock.lock(); // Prevents odometry updates while reading data
    gyroIO.updateInputs(gyroInputs);
    for (var module : modules) {
      module.updateInputs();
    }
    odometryLock.unlock();
    Logger.processInputs("Drive/Gyro", gyroInputs);
    for (var module : modules) {
      module.periodic();
    }

    // Stop moving when disabled
    if (DriverStation.isDisabled()) {
      for (var module : modules) {
        module.stop();
      }
    }
    // Log empty setpoint states when disabled
    if (DriverStation.isDisabled()) {
      Logger.recordOutput("SwerveStates/Setpoints", new SwerveModuleState[] {});
      Logger.recordOutput("SwerveStates/SetpointsOptimized", new SwerveModuleState[] {});
    }

    // Update odometry
    double[] sampleTimestamps =
        modules[0].getOdometryTimestamps(); // All signals are sampled together
    int sampleCount = sampleTimestamps.length;
    for (int i = 0; i < sampleCount; i++) {
      // Read wheel positions and deltas from each module
      SwerveModulePosition[] modulePositions = new SwerveModulePosition[4];
      SwerveModulePosition[] moduleDeltas = new SwerveModulePosition[4];
      for (int moduleIndex = 0; moduleIndex < 4; moduleIndex++) {
        modulePositions[moduleIndex] = modules[moduleIndex].getOdometryPositions()[i];
        moduleDeltas[moduleIndex] =
            new SwerveModulePosition(
                modulePositions[moduleIndex].distanceMeters
                    - lastModulePositions[moduleIndex].distanceMeters,
                modulePositions[moduleIndex].angle);
        lastModulePositions[moduleIndex] = modulePositions[moduleIndex];
      }

      // Update gyro angle
      if (gyroInputs.connected) {
        // Use the real gyro angle
        rawGyroRotation = gyroInputs.odometryYawPositions[i];
      } else {
        // Use the angle delta from the kinematics and module deltas
        Twist2d twist = kinematics.toTwist2d(moduleDeltas);
        rawGyroRotation = rawGyroRotation.plus(new Rotation2d(twist.dtheta));
      }

      // Apply update
      poseEstimator.updateWithTime(sampleTimestamps[i], rawGyroRotation, modulePositions);
      odometryDrive.updateWithTime(sampleTimestamps[i], rawGyroRotation, modulePositions);

      Logger.recordOutput("pose timestamp", sampleTimestamps[i]);
      poseLogForNoteDetection.addNewPose(odometryDrive.getEstimatedPosition(), sampleTimestamps[i]);
    }

    updateControllerConstants();
  }

  private void updateControllerConstants() {
    thetaController.setP(HeadingControllerConstants.kP.get());
    thetaController.setD(HeadingControllerConstants.kD.get());
  }

  /**
   * Runs the drive at the desired velocity.
   *
   * @param speeds Speeds in meters/sec
   */
  public void runVelocity(ChassisSpeeds speeds) {
    // Calculate module setpoints
    ChassisSpeeds discreteSpeeds = ChassisSpeeds.discretize(speeds, 0.02);
    SwerveModuleState[] setpointStates = kinematics.toSwerveModuleStates(discreteSpeeds);
    SwerveDriveKinematics.desaturateWheelSpeeds(
        setpointStates, drivetrainConfig.maxLinearVelocity());

    // Send setpoints to modules
    SwerveModuleState[] optimizedSetpointStates = new SwerveModuleState[4];
    for (int i = 0; i < 4; i++) {
      // The module returns the optimized state, useful for logging
      optimizedSetpointStates[i] = modules[i].runSetpoint(setpointStates[i]);
    }

    // Log setpoint states
    Logger.recordOutput("SwerveStates/Setpoints", setpointStates);
    Logger.recordOutput("SwerveStates/SetpointsOptimized", optimizedSetpointStates);
  }

  /** Stops the drive. */
  public void stop() {
    runVelocity(new ChassisSpeeds());
  }

  /**
   * Stops the drive and turns the modules to an X arrangement to resist movement. The modules will
   * return to their normal orientations the next time a nonzero velocity is requested.
   */
  public void stopWithX() {
    Rotation2d[] headings = new Rotation2d[4];
    for (int i = 0; i < 4; i++) {
      headings[i] = moduleTranslations[i].getAngle();
    }
    kinematics.resetHeadings(headings);
    stop();
  }

  public void runCharacterizationVolts(double volts) {
    for (Module module : modules) {
      module.runCharacterization(volts);
    }
  }

  /** Returns the module states (turn angles and drive velocities) for all of the modules. */
  @AutoLogOutput(key = "SwerveStates/Measured")
  private SwerveModuleState[] getModuleStates() {
    SwerveModuleState[] states = new SwerveModuleState[4];
    for (int i = 0; i < 4; i++) {
      states[i] = modules[i].getState();
    }
    return states;
  }

  /** Returns the module positions (turn angles and drive positions) for all of the modules. */
  private SwerveModulePosition[] getModulePositions() {
    SwerveModulePosition[] states = new SwerveModulePosition[4];
    for (int i = 0; i < 4; i++) {
      states[i] = modules[i].getPosition();
    }
    return states;
  }

  /** Returns the current pose estimation. */
  @AutoLogOutput(key = "Odometry/PoseEstimation")
  public Pose2d getPose() {
    return poseEstimator.getEstimatedPosition();
  }

  /** Returns the current odometry pose. */
  @AutoLogOutput(key = "Odometry/Drive")
  public Pose2d getDrive() {
    return odometryDrive.getEstimatedPosition();
  }

  /** Returns the current poseEstimator rotation. */
  public Rotation2d getRotation() {
    return getPose().getRotation();
  }

  /**
   * Resets the current poseEstimator pose.
   *
   * @param pose The pose to reset to.
   */
  public void setPose(Pose2d pose) {
    poseEstimator.resetPosition(rawGyroRotation, getModulePositions(), pose);
  }

  /**
   * Resets the current odometry and poseEstimator pose.
   *
   * @param pose The pose to reset to.
   */
  public void setAutoStartPose(Pose2d pose) {
    poseEstimator.resetPosition(rawGyroRotation, getModulePositions(), pose);
    odometryDrive.resetPosition(rawGyroRotation, getModulePositions(), pose);
  }

  /**
   * Adds a vision measurement to the pose estimator.
   *
   * @param visionPose The pose of the robot as measured by the vision camera.
   * @param timestamp The timestamp of the vision measurement in seconds.
   */
  public void addVisionMeasurement(
      Pose2d visionPose, double timestamp, Matrix<N3, N1> visionMeasurementStdDevs) {
    poseEstimator.addVisionMeasurement(visionPose, timestamp, visionMeasurementStdDevs);
  }

  /**
   * Adds vision data to the pose esimation.
   *
   * @param visionData The vision data to add.
   */
  public void addVisionData(List<TimestampedVisionUpdate> visionData) {
    visionData.forEach(
        visionUpdate ->
            addVisionMeasurement(
                visionUpdate.pose(), visionUpdate.timestamp(), visionUpdate.stdDevs()));
  }

  public void resetGyro() {
    gyroIO.resetGyro();
  }
}<|MERGE_RESOLUTION|>--- conflicted
+++ resolved
@@ -39,11 +39,7 @@
 import edu.wpi.first.wpilibj.DriverStation;
 import edu.wpi.first.wpilibj.DriverStation.Alliance;
 import edu.wpi.first.wpilibj2.command.SubsystemBase;
-<<<<<<< HEAD
-import edu.wpi.first.wpilibj2.command.sysid.SysIdRoutine;
 import frc.robot.util.PoseLog;
-=======
->>>>>>> 9f57da96
 import frc.robot.util.VisionHelpers.TimestampedVisionUpdate;
 import java.util.List;
 import java.util.concurrent.locks.Lock;
@@ -57,11 +53,7 @@
   private final GyroIO gyroIO;
   private final GyroIOInputsAutoLogged gyroInputs = new GyroIOInputsAutoLogged();
   private final Module[] modules = new Module[4]; // FL, FR, BL, BR
-<<<<<<< HEAD
-  private final SysIdRoutine sysId;
   @Getter private final PoseLog poseLogForNoteDetection = new PoseLog();
-=======
->>>>>>> 9f57da96
 
   @Getter
   private final ProfiledPIDController thetaController =
