--- conflicted
+++ resolved
@@ -380,12 +380,7 @@
                 visionUpdate.pose(), visionUpdate.timestamp(), visionUpdate.stdDevs()));
   }
 
-<<<<<<< HEAD
-  public Translation2d calulateToGamepieceNorm(Translation2d gamepiece, Translation2d velocity) {
-    Pose2d robotPose = getPose();
-    Translation2d intakeOffset = new Translation2d(0.5, 0.0).rotateBy(getPose().getRotation());
-    Translation2d intakePose = robotPose.getTranslation().plus(intakeOffset);
-=======
+
   private double normRotations(double rotations) {
     return MathUtil.inputModulus(rotations, 0.0, 1.0);
   }
@@ -394,28 +389,12 @@
       Translation2d robotPose, Translation2d gamepiece, Translation2d velocity) {
 
     Translation2d assistVelocity = new Translation2d();
->>>>>>> f3d3500b
+
     if (velocity.getNorm() == 0) {
       return velocity;
     }
 
-<<<<<<< HEAD
-    Translation2d robotToNote = gamepiece.minus(intakePose);
-    double projFactor =
-        ((robotToNote.getX() * velocity.getX()) + (robotToNote.getY() * velocity.getY()))
-            / ((velocity.getX() * velocity.getX()) + (velocity.getY() * velocity.getY()));
-    Translation2d projRobotToNote = velocity.times(projFactor);
-    Translation2d perpRobotToNote = robotToNote.minus(projRobotToNote);
-
-    Logger.recordOutput("GamePiece", gamepiece);
-
-    Logger.recordOutput(
-        "RobotVelocity",
-        new Translation2d(
-            intakePose.getX() + velocity.getX(), intakePose.getY() + velocity.getY()));
-
-    double rotationToGamePiece =
-=======
+
     Logger.recordOutput("GamepieceLocation", gamepiece);
 
       Logger.recordOutput(
@@ -425,18 +404,10 @@
 
     Translation2d robotToNote = gamepiece.minus(robotPose);
     double angleToGamePiece =
->>>>>>> f3d3500b
         Math.abs(
             MathUtil.inputModulus(
                 robotToNote.getAngle().minus(velocity.getAngle()).getRotations(), -0.5, 0.5));
 
-<<<<<<< HEAD
-    if ((AllianceFlipUtil.shouldFlip() && rotationToGamePiece < 0.4)
-        || (!AllianceFlipUtil.shouldFlip() && rotationToGamePiece < 0.1)
-            && robotToNote.getNorm() < MAX_ROBOT_NOTE) {
-      Translation2d assistVelocity = perpRobotToNote.times(GP_ASSIST_KP);
-      Translation2d newVelocity = velocity.plus(assistVelocity);
-=======
     if (((AllianceFlipUtil.shouldFlip() && angleToGamePiece > 0.4)
             || (!AllianceFlipUtil.shouldFlip() && angleToGamePiece < 0.1))
         && robotToNote.getNorm() < MAX_ROBOT_NOTE) {
@@ -454,21 +425,14 @@
         assistVelocity = perpRobotToNote.times(GP_ASSIST_kP);
       }
       Translation2d newVelocity = (velocity.plus(assistVelocity));
->>>>>>> f3d3500b
       Translation2d normVelocity = newVelocity.div(newVelocity.getNorm());
       Translation2d finalVelocity = normVelocity.times(velocity.getNorm());
 
       Logger.recordOutput(
-<<<<<<< HEAD
-          "RobotVelocityAssist",
-          new Translation2d(
-              intakePose.getX() + finalVelocity.getX(), intakePose.getY() + finalVelocity.getY()));
-=======
           "AssistVelocity",
           new Translation2d(
               (robotPose.getX() + finalVelocity.getX()),
               (robotPose.getY() + finalVelocity.getY())));
->>>>>>> f3d3500b
 
       return finalVelocity;
     } else {
