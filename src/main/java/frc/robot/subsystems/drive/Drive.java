--- conflicted
+++ resolved
@@ -244,14 +244,6 @@
                       ? this.getRotation().plus(new Rotation2d(Math.PI))
                       : this.getRotation());
 
-<<<<<<< HEAD
-
-=======
-          Translation2d translationSpeeds =
-              this.calulateToGamepieceNorm(new Translation2d(0, 0), chassisSpeeds);
-          chassisSpeeds.vxMetersPerSecond = translationSpeeds.getX();
-          chassisSpeeds.vyMetersPerSecond = translationSpeeds.getY();
->>>>>>> 85d2c845
           this.runVelocity(chassisSpeeds);
         },
         this);
@@ -398,24 +390,13 @@
   
 
   public Translation2d calulateToGamepieceNorm(
-<<<<<<< HEAD
       Translation2d robotPose, Translation2d gamepiece, Translation2d velocity) {
     double MAX_PERP = 20; // Max Perpendicular distance allowed
-=======
-      Translation2d gamepiece, ChassisSpeeds chassisSpeeds) {
-    double MAX_PERP = 2; // Max Perpendicular distance allowed
->>>>>>> 85d2c845
     double MAX_ROBOT_NOTE =
         3; // Max distance allowed from robot to note will be smaller in real life
     double kP = 0.5;
 
-<<<<<<< HEAD
     Translation2d r_n = robotPose.minus(gamepiece);
-=======
-    Translation2d r_n = gamepiece.minus(getPose().getTranslation());
-    Translation2d velocity =
-        new Translation2d(chassisSpeeds.vxMetersPerSecond, chassisSpeeds.vyMetersPerSecond);
->>>>>>> 85d2c845
     double proj_factor =
         ((r_n.getX() * velocity.getX()) + (r_n.getY() * velocity.getY()))
             / ((velocity.getX() * velocity.getX()) + (velocity.getY() * velocity.getY()));
@@ -429,14 +410,7 @@
       Logger.recordOutput("Custom", norm_Valocity.times(velocity.getNorm()));
       return norm_Valocity.times(velocity.getNorm());
     } else {
-<<<<<<< HEAD
       return velocity;
-=======
-      Logger.recordOutput(
-          "Normal",
-          new Translation2d(chassisSpeeds.vxMetersPerSecond, chassisSpeeds.vyMetersPerSecond));
-      return new Translation2d(chassisSpeeds.vxMetersPerSecond, chassisSpeeds.vyMetersPerSecond);
->>>>>>> 85d2c845
     }
   }
 }