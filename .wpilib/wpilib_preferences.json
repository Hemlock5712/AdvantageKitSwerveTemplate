{
  "enableCppIntellisense": false,
  "currentLanguage": "java",
<<<<<<< HEAD
  "projectYear": "2024beta",
  "teamNumber": 4230
=======
  "projectYear": "2024",
  "teamNumber": 5712
>>>>>>> c68fa21d
}<|MERGE_RESOLUTION|>--- conflicted
+++ resolved
@@ -1,11 +1,6 @@
 {
   "enableCppIntellisense": false,
   "currentLanguage": "java",
-<<<<<<< HEAD
-  "projectYear": "2024beta",
+  "projectYear": "2024",
   "teamNumber": 4230
-=======
-  "projectYear": "2024",
-  "teamNumber": 5712
->>>>>>> c68fa21d
 }